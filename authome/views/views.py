from datetime import timedelta
from collections import ChainMap

from django.http import HttpResponseRedirect, HttpResponse, HttpResponseForbidden, JsonResponse,HttpResponseNotAllowed,HttpResponseNotFound
from django.template.response import TemplateResponse
from django.contrib.auth import logout
from django.urls import reverse
from django.conf import settings
from django.views.decorators.csrf import csrf_exempt
from django.utils.http import urlencode
from django.utils import timezone
from django.views.decorators.cache import never_cache
from django.contrib.auth import REDIRECT_FIELD_NAME
from django.template import engines
from django.utils.crypto import get_random_string
from django.contrib.auth import login
from django.utils.http import http_date
from django.utils.html import mark_safe

from social_django.utils import psa
from social_core.actions import do_auth, do_complete
from social_core.exceptions import AuthException

from importlib import import_module
from ipware.ip import get_client_ip
import json
import base64
import re
import traceback
import logging
import urllib.parse
import string
from pyotp.totp import TOTP
import time

from .. import models
from ..cache import cache,get_defaultcache
from .. import utils
from .. import emails
from ..exceptions import HttpResponseException,UserDoesNotExistException
from ..patch import load_user,anonymoususer,load_usertoken
from ..sessionstore import SessionStore
from ..models import DebugLog

from .. import performance

defaultcache = get_defaultcache()

logger = logging.getLogger(__name__)

django_engine = engines['django']

MFA_METHOD_MAPPING = {
    "totp" : "Authenticator App",
    "phone" : "Phone",
    "email" : "Email",
}

RESPONSE_NOT_FOUND = HttpResponseNotFound()
def response_not_found_factory(request):
    if request.session.cookie_changed or request.session.is_empty():
        return HttpResponseNotFound()
    else:
        return RESPONSE_NOT_FOUND

SUCCEED_RESPONSE = HttpResponse(content='Succeed',status=200)
def succeed_response_factory(request):
    if request.session.cookie_changed or request.session.is_empty():
        return HttpResponse(content='Succeed',status=200)
    else:
        return SUCCEED_RESPONSE

FORBIDDEN_RESPONSE = HttpResponseForbidden()
def forbidden_response_factory(request):
    if request.session.cookie_changed or request.session.is_empty():
        return HttpResponseForbidden()
    else:
        return FORBIDDEN_RESPONSE


#creae authentication required response, status=401
AUTH_REQUIRED_RESPONSE = HttpResponse(status=401)
AUTH_REQUIRED_RESPONSE.content = "Authentication required"
def auth_required_response_factory(request):
    if request.session.cookie_changed or request.session.is_empty():
        res = HttpResponse(status=401)
        res.content = "Authentication required"
        return res
    else:
        return AUTH_REQUIRED_RESPONSE

AUTH_NOT_REQUIRED_RESPONSE = HttpResponse(content="Succeed",status=204)
def auth_not_required_response_factory(request):
    if request.session.cookie_changed or request.session.is_empty():
        return HttpResponse(content="Succeed",status=204)
    else:
        return AUTH_NOT_REQUIRED_RESPONSE

#create basic auth required response,status = 401
BASIC_AUTH_REQUIRED_RESPONSE = HttpResponse(status=401)
BASIC_AUTH_REQUIRED_RESPONSE["WWW-Authenticate"] = 'Basic realm="Please login with your email address and access token"'
BASIC_AUTH_REQUIRED_RESPONSE.content = "Basic auth required"
def basic_auth_required_response_factory(request):
    if request.session.cookie_changed or request.session.is_empty():
        res = HttpResponse(status=401)
        res["WWW-Authenticate"] = 'Basic realm="Please login with your email address and access token"'
        res.content = "Basic auth required"
        return res
    else:
        return BASIC_AUTH_REQUIRED_RESPONSE
    return res

encode_url_parameters = lambda parameters,selected_params=None:"&".join("{}={}".format(k,urllib.parse.quote(v) if isinstance(v,str) else v) for k,v in parameters.items() if not selected_params or k in selected_params) if parameters else None
def _get_next_url(request):
    """
    Get the non-null absolute next url .
    1. If request has parameter 'next', use the value of parameter 'next' as next url, then go to step 5
    2. if request has header 'x-upstream-request-uri', use request's host and the value of the header 'x-upstream-request-uri' to populate next url, then go to step  5
    3. if session has proeprty 'next', use the value of the session property 'next' as next url. then go to step 5
    4. use request host and url '/sso/setting' to populate next url
    5. get the domain from next url, if failed, use request host, and then use this domain to build a absoulute next  url
    """
    next_url = request.GET.get(REDIRECT_FIELD_NAME)
    #try to get next url from request
    if not next_url and request.headers.get("x-upstream-request-uri"):
        next_url = "https://{}{}".format(utils.get_host(request),request.headers.get("x-upstream-request-uri"))

    if not next_url:
        #get next url from session
        next_url = request.session.get(REDIRECT_FIELD_NAME)

    if next_url:
        #found next url, build its absolute url
        domain = utils.get_domain(next_url)
        if not domain:
            domain = utils.get_host(request)
        next_url = get_absolute_url(next_url,domain)
        logger.debug("Found next url '{}'".format(next_url))
    else:
        #next url is not found, use default next url
        domain = utils.get_host(request)
        if domain == settings.AUTH2_DOMAIN:
            next_url = "https://{}/sso/setting".format(domain)
        else:
            next_url = "https://{}".format(domain)

        logger.debug("No next url provided,set the next url to '{}'".format(next_url))

    return next_url


basic_auth_re = re.compile('^Basic\s+([a-zA-Z0-9+/=]+)$')
def _parse_basic(basic_auth):
    """
    Parse the basic header to a tuple(username,password)
    Throw excepton if can't find the basic auth data
    """
    if not basic_auth:
        raise Exception('Missing user credential')
    match = basic_auth_re.match(basic_auth)
    if not match:
        raise Exception('Malformed Authorization header')
    basic_auth_raw = base64.b64decode(match.group(1)).decode('utf-8')
    if ':' not in basic_auth_raw:
        raise Exception('Missing password')
    return basic_auth_raw.split(":", 1)

def check_authorization(request,useremail,domain=None,path=None):
    """
    Check whether the user(identified by email) has the permission to access the resource
    Return None if authorized;otherwise return forbidden response
    """
    #get the real request domain and request path from request header set in nginx if have;otherwise use the domain and path from http request
    if not domain:
        domain = utils.get_host(request)
    if not path:
        path = request.headers.get("x-upstream-request-uri")
        if path:
            #get the original request path
            #remove the query string
            try:
                path = path[:path.index("?")]
            except:
                pass
        else:
            #can't get the original path, use request path directly
            path = request.path


    if path.startswith("/sso/"):
        logger.debug("All paths startswith '/sso' are accessible for everyone by default.")
        return None
    elif models.can_access(useremail,domain,path):
        logger.debug("User({}) can access https://{}{}".format(useremail,domain,path))
        return None
    else:
        logger.debug("User({}) can't access https://{}{}".format(useremail,domain,path))
        return forbidden_response_factory(request)

def get_absolute_url(url,domain):
    """
    Get a absolute http url
    """
    if url.startswith("http"):
        #url is already an absolute url
        return url

    if url.startswith("/"):
        #relative url in domain
        return "https://{}{}".format(domain,url)
    else:
        #absoulte url without protocol
        return "https://{}".format(url)

<<<<<<< HEAD
def _get_relogin_url(request):
    """
    Get non-null absolute relogin url from request or session;
    if can't found, return default url
    """
    #try to get relogin url from request url parameters
    relogin_url = request.GET.get("relogin")
    request_host = utils.get_host(request)
    if not relogin_url:
        #not found in request url parameters, try to use the property 'next' from session as relogin url
        relogin_url = request.session.get("next")
        if not relogin_url:
            #still can't get the relogin url, use the home page of the domain as relogin url
            if request_host == settings.AUTH2_DOMAIN:
                return "https://{}/sso/setting".format(request_host)
            else:
                return "https://{}".format(request_host)

    host = utils.get_domain(relogin_url)
    if not host:
        host = request_host
        relogin_url = get_absolute_url(relogin_url,host)
    elif request_host != settings.AUTH2_DOMAIN and host != request_host:
        #request's domain is not the domain of the relogin url, change the relogin url to home url of request's domain
        return "https://{}".format(request_host)

    #reset relogin url to default url if relogin url is signed out url
    if any(relogin_url.endswith(p) for p in ["/sso/auth_logout","/sso/signedout"]):
        if host == settings.AUTH2_DOMAIN:
            return "https://{}/sso/setting".format(host)
        else:
            return "https://{}".format(host)

    return relogin_url


def get_post_b2c_logout_url(request,encode=True,message=None):
=======
def get_post_b2c_logout_url(request,encode=True):
>>>>>>> 56c57d71
    """
    Get post b2c logout url which will be redirect to by dbcab2c after log out from dbca b2c.
    The logout url is based on idp's logout method.
        1. idp without logout url: logout url is /sso/signedout
        2. idp with automatically logout method: logout url is the idp's logout url
        3. idp with automatically logout method via popup window: logout url is /sso/signedout, but returned page will open a browser window to logout from idp and then close the window automatically
        4. idp with logout url: logout url is /ssp/signedout, but the returned page will show a hyperlink to let user logout from  idp
    if the logout url is /sso/signedout,it can have url parameters.
        relogin_url: the url to relogin
        idp: the idpid of the IdentiryProvider which is used for login
    params:
        request: the current http request
        idp: the currently used IdentiryProvider if have
        encode: encode the url if True;
    Return 	quoted post logout url
    """
    host = request.GET.get("domain") or utils.get_host(request)

    message = request.GET.get("message")
    #get the idp and idepid
    idpid = None
    idp = None
    idppk = request.GET.get("idp")
    if idppk:
        idp = models.IdentityProvider.get_idp(int(idppk))
        if idp:
            idpid = idp.idp
    else:
        #get idp from session
        idpid = request.session.idpid
        if idpid:
            idp = models.IdentityProvider.get_idp(idpid)
            if not idp:
                #can't find the IdentityProvider with idpid,reset idpid to None
                idpid = None
            else:
                idppk = idp.id

    next_url = request.GET.get("next")
    relogin_url = None
    if next_url:
        domain,next_url= utils.get_domain_path(next_url) 
        domain = domain or host
        next_url = next_url or "/"
    else:
        relogin_url = request.GET.get("relogin") 
        if relogin_url:
            domain,relogin_url= utils.get_domain_path(relogin_url)
            domain = domain or host
        else:
            domain = host
        
    params = {}
    userflow_signout =  _get_userflow_signout(request,domain)
    if userflow_signout.signedout_url:
        signedout_url = userflow_signout.signedout_url
    else:
        signedout_url = "/sso/signedout"

    if next_url:
        params["relogin"] = next_url
    elif userflow_signout.relogin_url:
        params["relogin"] = userflow_signout.relogin_url
    elif relogin_url:
        params["relogin"] = relogin_url
    elif domain == settings.AUTH2_DOMAIN:
        params["relogin"] = "/sso/setting"
    else:
        params["relogin"] = "/"

    if message:
        params["message"] = message


    #get the absolute signedout url
    if idp and idp.logout_url:
        if idp.logout_method == models.IdentityProvider.AUTO_LOGOUT_WITH_POPUP_WINDOW:
            params["idp"] = idp.name or idp.idp
            params["idplogout"] = idp.logout_url
            params["signedout"] = signedout_url
                
            post_b2c_logout_url = "https://{}/sso/signout_socialmedia?{}".format(domain,encode_url_parameters(params))
        elif idp.logout_method == models.IdentityProvider.AUTO_LOGOUT:
            if params:
                post_b2c_logout_url = "https://{}{}?{}".format(domain,signedout_url,encode_url_parameters(params))
            else:
                post_b2c_logout_url = "https://{}{}".format(domain,signedout_url)

            post_b2c_logout_url = idp.logout_url.format(urllib.parse.quote(post_b2c_logout_url))
        else:
            params["idp"] = idp.name or idp.idp
            params["idplogout"] = idp.logout_url
            post_b2c_logout_url = "https://{}{}?{}".format(domain,signedout_url,encode_url_parameters(params))
    else:
        if params:
            post_b2c_logout_url = "https://{}{}?{}".format(domain,signedout_url,encode_url_parameters(params))
        else:
            post_b2c_logout_url = "https://{}{}".format(domain,signedout_url)

    #return econded or non-encoded post_b2c_logout_url based on parameter 'encode'
    return urllib.parse.quote(post_b2c_logout_url) if encode else post_b2c_logout_url

def _populate_response(request,f_cache,cache_key,user,session_key=None):
    """
    Populate authenticated and authorized response,  and then cache it.
    Return the populated response,
    """
    #populate the response header data
    headers = {
        'email': user.email,
        'username': user.username,
        'first_name': user.first_name,
        'last_name': user.last_name,
        'full_name' : "{} {}".format(user.first_name,user.last_name),
        'groups': models.UserGroup.find_groups(user.email)[1],
        'logout_url' : "/sso/auth_logout"
    }
    if session_key:
        headers['session_key'] = session_key

    #populate the response and cached reponse.
    response = HttpResponse(content="Succeed")
    cached_response = HttpResponse(content="Succeed")
    for key, val in headers.items():
        key = "X-" + key.replace("_", "-")
        response[key] = val
        cached_response[key] = val

    cached_response["X-auth-cache-hit"] = "success"
    response["remote-user"] = user.email
    cached_response["remote-user"] = user.email
    # cache the response
    f_cache(user,cache_key,cached_response)
    logger.debug("cache the sso auth data for the user({}) with key({})".format(user.email,cache_key))

    return response

def _auth(request):
    """
    Authenticate and authorization the request;
    Return
        None: not authenticated
        200 Response: authenticated and authorized
        403 Response: authenticated but not authorized.
    """
    try:
        performance.start_processingstep("auth")
        performance.start_processingstep("authentication")
        try:
            if not request.user.is_authenticated or not request.user.is_active:
                #not authenticated or user is inactive
                return None
        finally:
            performance.end_processingstep("authentication")
            pass


        performance.start_processingstep("authorization")
        try:
            #authenticated
            #check authorization
            res = check_authorization(request,request.user.email)
            if res:
                #not authorized
                return res
        finally:
            performance.end_processingstep("authorization")
            pass


        performance.start_processingstep("create_response")
        try:
            #authorized
            #get the reponse from cache
            user = request.user
            auth_key = request.session.session_key
            response = None if (request.session.cookie_changed or request.session.is_empty()) else cache.get_auth(user,auth_key,user.modified)

            if response and models.UserGroup.find_groups(user.email)[1] == response["X-groups"]:
                #response cached
                return response
            else:
                #reponse not cached or outdated, populate one and cache it.
                return _populate_response(request,cache.set_auth,auth_key,user,request.session.cookie_value)
        finally:
            performance.end_processingstep("create_response")
            pass

    finally:
        performance.end_processingstep("auth")
        pass

@csrf_exempt
def auth(request):
    """
    view method for path '/sso/auth'
    Return
        200 reponse: authenticated and authorized
        401 response: not authenticated
        403 reponse: authenticated,but not authorized
    """
    request.session.modified = False
    res = _auth(request)
    if res:
        #authenticated, but can be authorized or not authorized
        return res
    else:
        #not authenticated
        return auth_required_response_factory(request)

@csrf_exempt
def auth_optional(request):
    """
    view method for path '/sso/auth_optional'
    Return
        200 reponse: authenticated and authorized
        204 response: not authenticated
        403 reponse: authenticated,but not authorized
    """
    request.session.modified = False

    try:
        performance.start_processingstep("auth")
        performance.start_processingstep("authentication")
        try:
            if not request.user.is_authenticated or not request.user.is_active:
                #not authenticated or user is inactive
                return auth_not_required_response_factory(request)
        finally:
            performance.end_processingstep("authentication")
            pass

        performance.start_processingstep("create_response")
        try:
            #get the reponse from cache
            user = request.user
            auth_key = request.session.session_key
            response = None if (request.session.cookie_changed or request.session.is_empty()) else cache.get_auth(user,auth_key,user.modified)

            if response and models.UserGroup.find_groups(user.email)[1] == response["X-groups"]:
                #response cached
                return response
            else:
                #reponse not cached or outdated, populate one and cache it.
                return _populate_response(request,cache.set_auth,auth_key,user,request.session.cookie_value)
        finally:
            performance.end_processingstep("create_response")
            pass

    finally:
        performance.end_processingstep("auth")
        pass

def is_usertoken_valid(user,token):
    """
    check whether the user token is valid or not
    """
    usertoken = load_usertoken(user)
    return usertoken and usertoken.is_valid(token)

@csrf_exempt
def auth_basic(request):
    """
    view method for path '/sso/auth_basic'
    First authenticate with useremail and user token; if failed,fall back to session authentication
    """
    #get the basic auth header
    auth_basic = request.META.get('HTTP_AUTHORIZATION').strip() if 'HTTP_AUTHORIZATION' in request.META else None
    if not auth_basic:
        #basic auth data not found
        #check whether session is already authenticated or not.
        res = _auth(request)
        if res:
            #already authenticated
            return res
        else:
            #not authenticated, return basic auth required response
            return basic_auth_required_response_factory(request)

    #get the user name and user toke by parsing the basic auth data
    try:
        useremail, token = _parse_basic(auth_basic)
    except:
        #failed to parse the basic auth data from request
        #fallback to normal authentication session
        res = _auth(request)
        if res:
            #already authenticated
            return res
        else:
            #not authenticated, return basic auth required response
            return basic_auth_required_response_factory(request)

    #try to get the reponse from cache with useremail and token
    auth_basic_key = cache.get_basic_auth_key(useremail,token)
    userid,response = cache.get_basic_auth(auth_basic_key)

    if response:
        #found the cached reponse, already authenticated
        useremail = response['X-email']
        try:
            if settings.CHECK_AUTH_BASIC_PER_REQUEST:
                #check whehter user token is valid or not
                #get the user object via useremail
                user = load_user(userid)
                if user == anonymoususer or user.email != useremail:
                    raise Exception("User was changed, check again.")

                if not user.is_active :
                    logger.debug("The user({}) is inactive.".format(useremail))
                    cache.delete_basic_auth(auth_basic_key)
                    return basic_auth_required_response_factory(request)
                elif not is_usertoken_valid(user,token):
                    #token is invalid, remove the cached response
                    cache.delete_basic_auth(auth_basic_key)
                    #fallback to session authentication
                    res = _auth(request)
                    if res:
                        #already authenticated, but can be authorized or not authorized
                        logger.debug("Failed to authenticate the user({}) with token, fall back to use session authentication".format(useremail))
                        return res
                    else:
                        #not authenticated, return basic auth required reponse
                        logger.debug("Failed to authenticate the user({}) with token".format(useremail))
                        return basic_auth_required_response_factory(request)

            request.session.modified = False
            #check authorization
            res = check_authorization(request,useremail)
            if res:
                #not authorized
                return res
            else:
                #authorized
                return response
        except:
            cache.delete_basic_auth(auth_basic_key)

    #not found the cached reponse, not authenticated before.
    try:
        performance.start_processingstep("fetch_user_with_email_from_db")
        try:
            user = models.User.objects.get(email__iexact=useremail)
        finally:
            performance.end_processingstep("fetch_user_with_email_from_db")
            pass

        if request.user.is_authenticated and user.email == request.user.email:
            #the user of the token auth is the same user as the authenticated session user;use the session authentication data directly
            return  _auth(request)

        #user session is not authenticated or the user of the user token is not the same user as the authenticated sesion user.
        #check whther user token is valid
        if user.is_active and is_usertoken_valid(user,token):
            #user token is valid, authenticated
            logger.debug("Succeed to authenticate the user({}) with token".format(useremail))
            request.user = user
            request.session.modified = False
            #populate and cache the authenticated basic auth response
            response = _populate_response(request,cache.set_basic_auth,auth_basic_key,user)
            #check authorization
            res = check_authorization(request,user.email)
            if res:
                #not authorized
                return res
            else:
                #authorized
                return response
        elif not user.is_active :
            logger.debug("The user({}) is inactive.".format(useremail))
            return basic_auth_required_response_factory(request)
        else:
            #user token is invalid; fallback to user session authentication
            res = _auth(request)
            if res:
                #already authenticated,but can authorized or not authorized
                logger.debug("Failed to authenticate the user({}) with token, fall back to use session authentication".format(useremail))
                return res
            else:
                #Not authenticated, return basic auth required response
                logger.debug("Failed to authenticate the user({}) with token".format(useremail))
                return basic_auth_required_response_factory(request)

    except Exception as e:
        #return basi auth required response if any exception occured.
        return basic_auth_required_response_factory(request)

email_re = re.compile("^[a-zA-Z0-9\.!#\$\%\&’'\*\+\/\=\?\^_`\{\|\}\~\-]+@[a-zA-Z0-9\-]+(\.[a-zA-Z0-9-]+)*$")
VALID_CODE_CHARS = string.digits if settings.PASSCODE_DIGITAL else (string.ascii_uppercase + string.digits)
VALID_TOKEN_CHARS = string.ascii_uppercase + string.digits

get_verifycode_key = lambda email:settings.GET_CACHE_KEY("verifycode:{}".format(email))
get_signuptoken_key = lambda email:settings.GET_CACHE_KEY("signuptoken:{}".format(email))
get_sendcode_number_key = lambda email:settings.GET_CACHE_KEY("sendcodenumber:{}".format(email))
get_verifycode_number_key = lambda email:settings.GET_CACHE_KEY("verifycodenumber:{}".format(email))
get_codeid = lambda :"{}.{}".format(timezone.localtime().timestamp(),get_random_string(10,VALID_TOKEN_CHARS))

get_expire_key = lambda key:"{}_expireat".format(key)

def set_expirable_session_data(session,key,value,timeout,now=None):
    now = now or timezone.localtime()
    session[key] = value
    session[get_expire_key(key)] = now + timedelta(seconds=timeout)

def get_expirable_session_data(session,key,default=None,now=None):
    now = now or timezone.localtime()
    expireat = session.get(get_expire_key(key))
    if expireat and now <= expireat:
        return session.get(key) or default
    else:
        return default

def del_expirable_session_data(session,key):
    try:
        del session[get_expire_key(key)]
    except KeyError:
        pass
    try:
        del session[key]
    except KeyError:
        pass

def auth_local(request):
    """
    auth_local feature can be triggered from any domain, but if the request's domain is not the subdomain of the session cookie domain, auth2 will redirect the request to auth2 domain
    and sigin in to auth2 domain first and then signin to other domain via login_domain.
    """
    if request.method == "GET":
        next_url = _get_next_url(request)
    else:
        next_url = request.POST.get("next","")
        if not next_url:
            domain = utils.get_host(request)
            if domain == settings.AUTH2_DOMAIN:
                next_url = "https://{}/sso/setting".format(domain)
            else:
                next_url = "https://{}".format(domain)

    next_url_domain = utils.get_domain(next_url)

    if request.user.is_authenticated:
        #already authenticated
        if next_url_domain.endswith(settings.SESSION_COOKIE_DOMAIN):
            #The domain of next url is the same as session cookie domain, redirect to next url directly
            return HttpResponseRedirect(next_url)
        else:
            #The domain of next url is not the session cookie domain, login to domain first
            return TemplateResponse(request,"authome/login_domain.html",context={"session_key":request.session.cookie_value,"next_url":next_url,"domain":next_url_domain})

    page_layout,extracss = _get_userflow_pagelayout(request,next_url_domain)

    context = {"body":page_layout,"extracss":extracss,"domain":next_url_domain,"next":next_url,"expiretime":utils.format_timedelta(settings.PASSCODE_AGE,unit='s')}

    now = timezone.localtime()
    if request.method == "GET":
        if utils.get_host(request).endswith(settings.SESSION_COOKIE_DOMAIN):
            #request is sent from session cookie domain, show the page to input email
            return TemplateResponse(request,"authome/signin_inputemail.html",context=context)
        else:
            #request is sent from other domain, redirect to auth2 to let user login to session cookie domain first.
            return HttpResponseRedirect("https://{}/sso/auth_local?next={}".format(settings.AUTH2_DOMAIN,urllib.parse.quote(next_url)))
    elif request.method == "POST":
        if not utils.get_host(request).endswith(settings.SESSION_COOKIE_DOMAIN):
            #post request is sent from other domain, invalid, redirect to auth2 to let user login to session cookie domain first
            return HttpResponseRedirect("https://{}/sso/auth_local?next={}".format(settings.AUTH2_DOMAIN,urllib.parse.quote(next_url)))

        #all post auth_local request should come from session cookie domain
        action = request.POST.get("action")
        email = request.POST.get("email","").strip().lower()
        context["email"] = email
        if not action:
            context["messages"] = [("error","Action is missing")]
            context["codeid"] = request.POST.get("codeid")
            return TemplateResponse(request,"authome/signin_inputemail.html",context=context)
        elif action == "cancel":
            return HttpResponseRedirect(next_url)
        elif action == "changeemail":
            context["codeid"] = request.POST.get("codeid")
            return TemplateResponse(request,"authome/signin_inputemail.html",context=context)
        elif action in ( "sendcode","resendcode"):
            if not email:
                context["messages"] = [("error","Email is required")]
                return TemplateResponse(request,"authome/signin_inputemail.html",context=context)
            if not email_re.search(email):
                context["messages"] = [("error","Email is invalid")]
                return TemplateResponse(request,"authome/signin_inputemail.html",context=context)

            codeid = request.POST.get("codeid") if action == "sendcode" else None
            code = None
            codekey = get_verifycode_key(email)
            verifycode_number_key = get_verifycode_number_key(email)
            if codeid:
                #a verifycode has already been sent before. reuse it if possible.
                verifycode_number = request.session.get(verifycode_number_key) or 0
                if verifycode_number >= settings.PASSCODE_TRY_TIMES:
                    #The limits of verifying the current code was reached, generate a new one.
                    code = None
                    codeid = None
                else:
                    code = get_expirable_session_data(request.session,codekey,None,now)
                    if code and code.startswith(codeid + "="):
                        #codeid is matched, reuse the existing code
                        context["messages"] = [("info","Verification code has already been sent to {}; Please entery the verification code.".format(email))]
                        logger.debug("Verification code has already been sent to {}, no need to send again".format(context["email"]))
                    else:
                        #code is outdated, generate a new one
                        code = None
                        codeid = None
            if not codeid:
                sendcode_number_key = get_sendcode_number_key(email)
                if defaultcache:
                    sendcode_number = int(defaultcache.get(sendcode_number_key,0) or 0)
                else:
                    sendcode_number = get_expirable_session_data(request.session,sendcode_number_key,0,now)

                if sendcode_number >= settings.PASSCODE_DAILY_LIMIT:
                    #The daily limits of sending veriy code was reached.
                    context["messages"] = [("error","You have exceeded the number of code generation attempts allowed.")]
                    return TemplateResponse(request,"authome/signin_inputemail.html",context=context)

                codeid = get_codeid()
                seconds = now.hour * 60 * 60 + now.minute * 60 + now.second
                if defaultcache:
                    defaultcache.set(sendcode_number_key,sendcode_number + 1,timeout=86400 - seconds)
                else:
                    set_expirable_session_data(request.session,sendcode_number_key , sendcode_number + 1 , 86400 - seconds , now)

                code = get_random_string(settings.PASSCODE_LENGTH,VALID_CODE_CHARS)
                set_expirable_session_data(request.session,codekey,"{}={}".format(codeid,code),settings.PASSCODE_AGE,now)
                request.session[verifycode_number_key] = 0
                context["otp"] = code

                #initialized the userflow if required
                userflow = _get_userflow_verifyemail(request,next_url_domain)

                #get the verificatio email body
                verifyemail_body = userflow.verifyemail_body_template.render(
                    context=context,
                    request=request
                )
                #send email
                emails.send_email(userflow.verifyemail_from,context["email"],userflow.verifyemail_subject,verifyemail_body)
                context["messages"] = [("info","Verification code has been sent to {}; Please enter the verification code.".format(email))]
                logger.debug("Verification code has been sent to {}.".format(context["email"]))
            context["codeid"] = codeid
            return TemplateResponse(request,"authome/signin_verifycode.html",context=context)
        elif action == "verifycode":
            codeid = request.POST.get("codeid")
            if not codeid:
                context["messages"] = [("error","Codeid is missing.")]
                return TemplateResponse(request,"authome/signin_inputemail.html",context=context)
            context["codeid"] = codeid

            if not email:
                context["messages"] = [("error","Email is missing.")]
                return TemplateResponse(request,"authome/signin_inputemail.html",context=context)
            if not email_re.search(email):
                context["messages"] = [("error","Email is invalid")]
                return TemplateResponse(request,"authome/signin_inputemail.html",context=context)

            inputcode = request.POST.get("code","").strip().upper()
            if not inputcode:
                context["messages"] = [("error","Please input the code to verify.")]
                return TemplateResponse(request,"authome/signin_verifycode.html",context=context)

            context["code"] = inputcode

            verifycode_number_key = get_verifycode_number_key(email)

            codekey = get_verifycode_key(email)
            code = get_expirable_session_data(request.session,codekey,None,now)
            if not code:
                context["messages"] = [("error","The verification code has expired. Send a new code")]
                return TemplateResponse(request,"authome/signin_verifycode.html",context=context)
            elif not code.startswith(codeid + "="):
                context["messages"] = [("error","The verfication code was sent by other device,please resend the code again.")]
                return TemplateResponse(request,"authome/signin_verifycode.html",context=context)
            else:
                verifycode_number = request.session.get(verifycode_number_key) or 0
                if verifycode_number >= settings.PASSCODE_TRY_TIMES:
                    #The limits of verifying the current code was reached,.
                    context["messages"] = [("error","You have exceeded the number({}) of retries allowed.".format(settings.PASSCODE_TRY_TIMES))]
                    return TemplateResponse(request,"authome/signin_verifycode.html",context=context)
                elif code[len(codeid) + 1:] != inputcode:
                    #code is invalid.
                    #increase the failed verifing times.
                    request.session[verifycode_number_key] = verifycode_number + 1
                    context["messages"] = [("error","The input code is invalid, please check the email and verify again.")]
                    return TemplateResponse(request,"authome/signin_verifycode.html",context=context)

            #verify successfully
            user = models.User.objects.filter(email=email).first()
            if user:
                idp,created = models.IdentityProvider.objects.get_or_create(idp=models.IdentityProvider.AUTH_EMAIL_VERIFY[0],defaults={"name":models.IdentityProvider.AUTH_EMAIL_VERIFY[1]})
                update_fields = ["last_login"]
                user.last_login = now

                if user.last_idp != idp:
                    user.last_idp = idp
                    update_fields.append("last_idp")

                dbcagroup = models.UserGroup.dbca_group()
                usergroups = models.UserGroup.find_groups(email)[0]
                if any(group.is_group(dbcagroup) for group in usergroups ):
                    is_staff = True
                    is_superuser = models.can_access(email,settings.AUTH2_DOMAIN,"/admin/")
                else:
                    is_staff = False
                    is_superuser = False
                if user.is_staff != is_staff:
                    user.is_staff = is_staff
                    update_fields.append("is_staff")
                if user.is_superuser != is_superuser:
                    user.is_superuser = is_superuser
                    update_fields.append("is_superuser")

                user.save(update_fields=update_fields)
                if user.is_active:
                    del_expirable_session_data(request.session,codekey)
                    del request.session[verifycode_number_key]
                    request.session["idp"] = idp.idp
                    login(request,user,'django.contrib.auth.backends.ModelBackend')

                    request.session["idp"] = idp.idp
                    timeout = models.UserGroup.get_session_timeout(usergroups)
                    if timeout:
                        request.session["session_timeout"] = timeout

                    if next_url_domain.endswith(settings.SESSION_COOKIE_DOMAIN):
                        return HttpResponseRedirect(next_url)
                    else:
                        return TemplateResponse(request,"authome/login_domain.html",context={"session_key":request.session.cookie_value,"next_url":next_url,"domain":next_url_domain})
                else:
                    return signout(request,next_url=next_url,message="Your account is disabled.",localauth=True)
            else:
                #Userr does not exist, signup
                token = get_random_string(settings.SIGNUP_TOKEN_LENGTH,VALID_TOKEN_CHARS)
                set_expirable_session_data(request.session,get_signuptoken_key(email),token,settings.SIGNUP_TOKEN_AGE,now)
                context["token"] = token
                return TemplateResponse(request,"authome/signin_signup.html",context=context)
        elif action == "signup":
            del_expirable_session_data(request.session,get_verifycode_key(email))
            del request.session[get_verifycode_number_key(email)]
            if not email:
                context["codeid"] = get_codeid()
                context["messages"] = [("error","Email is missing.")]
                return TemplateResponse(request,"authome/signin_inputemail.html",context=context)
            if not email_re.search(email):
                context["codeid"] = get_codeid()
                context["messages"] = [("error","Email address is invalid")]
                return TemplateResponse(request,"authome/signin_inputemail.html",context=context)
            signuptoken = request.POST.get("token","").strip()
            if not signuptoken:
                context["codeid"] = get_codeid()
                context["messages"] = [("error","Signup token is missing")]
                return TemplateResponse(request,"authome/signin_inputemail.html",context=context)

            tokenkey = get_signuptoken_key(email)
            token = get_expirable_session_data(request.session,tokenkey,None,now)
            if not token:
                context["codeid"] = get_codeid()
                context["messages"] = [("error","The signup token is expired, please signin again.")]
                return TemplateResponse(request,"authome/signin_inputemail.html",context=context)
            elif token != signuptoken:
                context["codeid"] = get_codeid()
                context["messages"] = [("error","The signup token is invalid, please signin again")]
                return TemplateResponse(request,"authome/signin_inputemail.html",context=context)

            firstname = request.POST.get("firstname","").strip()
            lastname = request.POST.get("lastname","").strip()
            context["firstname"] = firstname
            context["lastname"] = lastname

            if not firstname:
                context["token"] = token
                context["messages"] = [("error","First name is required")]
                return TemplateResponse(request,"authome/signin_signup.html",context=context)

            if not lastname:
                context["token"] = token
                context["messages"] = [("error","Last name is required")]
                return TemplateResponse(request,"authome/signin_signup.html",context=context)

            dbcagroup = models.UserGroup.dbca_group()
            usergroups = models.UserGroup.find_groups(email)[0]
            if any(group.is_group(dbcagroup) for group in usergroups ):
                is_staff = True
                is_superuser = models.can_access(email,settings.AUTH2_DOMAIN,"/admin/")
            else:
                is_staff = False
                is_superuser = False

            idp,created = models.IdentityProvider.objects.get_or_create(idp=models.IdentityProvider.AUTH_EMAIL_VERIFY[0],defaults={"name":models.IdentityProvider.AUTH_EMAIL_VERIFY[1]})
            user,created = models.User.objects.update_or_create(email=email,username=email,defaults={"is_staff":is_staff,"last_idp":idp,"last_login":now,"first_name":firstname,"last_name":lastname,"is_superuser":is_superuser})

            request.session["idp"] = idp.idp
            del_expirable_session_data(request.session,tokenkey)
            login(request,user,'django.contrib.auth.backends.ModelBackend')

            request.session["idp"] = idp.idp
            timeout = models.UserGroup.get_session_timeout(usergroups)
            if timeout:
                request.session["session_timeout"] = timeout

            if next_url_domain.endswith(settings.SESSION_COOKIE_DOMAIN):
                return HttpResponseRedirect(next_url)
            else:
                return TemplateResponse(request,"authome/login_domain.html",context={"session_key":request.session.cookie_value,"next_url":next_url,"domain":next_url_domain})
        else:
            context["messages"] = [("error","Action({}) Not Support".format(action))]
            context["codeid"] = get_codeid()
            return TemplateResponse(request,"authome/signin_inputemail.html",context=context)
    else:
        return  HttpResponseNotAllowed(["GET","POST"])


def logout_view(request):
    """
    View method for path '/sso/auth_logout'
    """
    from ..backends import AzureADB2COAuth2
    host = utils.get_host(request)
    if not host.endswith(settings.SESSION_COOKIE_DOMAIN):
        #request's domain is not a subdomain of session cookie; only need to delete to cookie ; and redirect to auth2.dbca to finish the logout procedure.
<<<<<<< HEAD
        relogin_url = _get_relogin_url(request)
        #delete the cookie
=======
>>>>>>> 56c57d71
        parameters = dict(request.GET.items())
        parameters["domain"] = host
        querystring = encode_url_parameters(parameters)
        url = "https://{}/sso/auth_logout?{}".format(settings.AUTH2_DOMAIN,querystring)
        #delete the session cookie from browser via setting the session_key to None
        request.session._session_key = None
        request.session.clear()
        return HttpResponseRedirect(url)
    #get post logout url
    post_logout_url = get_post_b2c_logout_url(request,encode=False)
    if "localauth" in request.GET:
        logout_url = post_logout_url
    else:
        #get backend logout url
        backend_logout_url = AzureADB2COAuth2.get_logout_url() #request.session.get("backend_logout_url")
        logout_url = backend_logout_url.format(urllib.parse.quote(post_logout_url))

    logout(request)
    return HttpResponseRedirect(logout_url)

SessionEngine = import_module(settings.SESSION_ENGINE)
SessionStore = SessionEngine.SessionStore
def login_domain(request):
    """
    Login to other domain
    """
    session_cookie = request.POST.get("session")
    next_url = request.POST.get("next_url")
    if not next_url:
        next_url = "https://{}".format(request.get_host())

    if not session_cookie:
        #missing session key, login again
        return HttpResponse(content="session is missing",status=400)

    res = HttpResponseRedirect(next_url)
    max_age = request.session.get_session_cookie_age(session_cookie)
    expires_time = time.time() + max_age
    expires = http_date(expires_time)
    host = request.get_host()
    domain = settings.GET_SESSION_COOKIE_DOMAIN(request.get_host())
    res.set_cookie(
        settings.SESSION_COOKIE_NAME,
        "{}{}{}".format(session_cookie,settings.SESSION_COOKIE_DOMAIN_SEPATATOR,domain or host),
        max_age=max_age,
        expires=expires,
        path=settings.SESSION_COOKIE_PATH,
        domain=domain,
        secure=settings.SESSION_COOKIE_SECURE or None,
        httponly=settings.SESSION_COOKIE_HTTPONLY or None,
        samesite=settings.SESSION_COOKIE_SAMESITE,
    )
    DebugLog.log(DebugLog.CREATE_COOKIE,utils.get_lb_hash_key(session_cookie),utils.get_clusterid(session_cookie),utils.get_session_key(session_cookie),session_cookie,message="Return a new session cookie({}) for domain({})".format("{}{}{}".format(session_cookie,settings.SESSION_COOKIE_DOMAIN_SEPATATOR,domain or host),domain or host),userid=None,target_session_cookie="{}{}{}".format(session_cookie,settings.SESSION_COOKIE_DOMAIN_SEPATATOR,domain or host),request=request)
    return res


def home(request):
    """
    View method for path '/'
    redirect to next url if authenticated and authorized;
    redirect to '/sso/forbidden' if authenticated but not authorized
    Trigger authentication user flow if not authenticated
    """
    next_url = request.GET.get('next', None)
    if next_url:
        #build an absolute url
        if not next_url.startswith("http"):
            if next_url[0] == "/":
                host = utils.get_host(request)
                next_url = "https://{}{}".format(host,next_url)
            else:
                next_url = "https://{}".format(next_url)

    if next_url and "?" in next_url:
        next_path = next_url[0:next_url.index('?')]
    else:
        next_path = next_url
    #check whether rquest is authenticated and authorized
    if not request.user.is_authenticated or not request.user.is_active:
        if next_path and any(next_path.endswith(p) for p in ["/sso/auth_logout","/sso/signedout","/sso/signout_socialmedia"]):
            #next path is signout url
            #if have relogin parameter, try to use relogin url as next_url
            relogin_url = None
            if "?" in next_url:
                parameters = dict([ (p.split("=",1) if "=" in p else (p,"")) for p in next_url[next_url.index("?") + 1:].split("&") if p.strip()])
                if parameters.get("relogin"):
                    relogin_url = urllib.parse.unquote(parameters.get("relogin"))
                    if not relogin_url.startswith("http"):
                        relogin_url = "https://{}{}".format(utils.get_domain(next_url) or utils.get_host(request),relogin_url)

            if relogin_url:
                next_url = relogin_url
                if not next_url.startswith("http"):
                    if next_url[0] == "/":
                        host = utils.get_domain(next_path)
                        next_url = "https://{}{}".format(host,next_url)
                    else:
                        next_url = "https://{}".format(next_url)
            else:
                #can't find next_url, use default next_url
                host = utils.get_domain(next_path)
                if host == settings.AUTH2_DOMAIN:
                    next_url = "https://{}/sso/setting".format(host)
                else:
                    next_url = "https://{}".format(host)

            request.session["next"]=next_url
            return logout_view(request)

        if (not request.user.is_authenticated and request.session.expired_session_key) or (request.user.is_authenticated and not request.user.is_active):
            #session expired or user is inactive, logout from backend
            request.session["next"]=next_url
            return logout_view(request)
        else:
            #not authenticated, authenticate user via azure b2c
            url = reverse('social:begin', args=['azuread-b2c-oauth2'])
            if next_url:
                #has next_url, add next url to authentication url as url parameter
                next_url_domain = utils.get_domain(next_url)
                if next_url_domain and not next_url_domain.endswith(settings.SESSION_COOKIE_DOMAIN):
                    #crosss domain authentication
                    next_url = "https://{}?{}".format(settings.AUTH2_DOMAIN,urlencode({'next': next_url}))
                url = '{}?{}'.format(url,urlencode({'next': next_url}))
            else:
                #no next_url, clean the next url  from session
                try:
                    del request.session[REDIRECT_FIELD_NAME]
                except:
                    pass
            logger.debug("sso auth url = {}".format(url))
            #redirect to authentiocaion url to start authentication user flow
            return HttpResponseRedirect(url)
    else:
        #authenticated , redirect to the original request
        if not next_url:
            host = utils.get_host(request)
            if host == settings.AUTH2_DOMAIN:
                next_url = "https://{}/sso/setting".format(host)
                logger.debug("Use the default auth2 next url '{}'".format(next_url))
            else:
                next_url = "https://{}".format(host)
                logger.debug("Use the default client app next url '{}'".format(next_url))
        elif any(next_path.endswith(p) for p in ["/sso/auth_logout","/sso/signedout"]):
            #next url is a signout url, try to get the next url from signout url
            relogin_url = None
            if "?" in next_url:
                parameters = dict([ (p.split("=",1) if "=" in p else (p,"")) for p in next_url[next_url.index("?") + 1:].split("&") if p.strip()])
                if parameters.get("relogin"):
                    relogin_url = urllib.parse.unquote(parameters.get("relogin"))
                    if not relogin_url.startswith("http"):
                        relogin_url = "https://{}{}".format(utils.get_domain(next_url) or utils.get_host(request),relogin_url)

            if relogin_url:
                next_url = relogin_url
                if not next_url.startswith("http"):
                    if next_url[0] == "/":
                        host = utils.get_domain(next_path)
                        next_url = "https://{}{}".format(host,next_url)
                    else:
                        next_url = "https://{}".format(next_url)
                logger.debug("Use the relogin url({}) as  next url ".format(next_url))
            else:
                host = utils.get_domain(next_path)
                if host == settings.AUTH2_DOMAIN:
                    next_url = "https://{}/sso/setting".format(host)
                    logger.debug("Can't find the relogin url, use the default auth2 next url '{}'".format(next_url))
                else:
                    next_url = "https://{}".format(host)
                    logger.debug("Can't find the relogin url, use the default client app next url '{}'".format(next_url))
        else:
            logger.debug("Get the next url '{}'".format(next_url))
            pass

        #has next_url, redirect to that url
        next_url_domain = utils.get_domain(next_url)
        if next_url_domain.endswith(settings.SESSION_COOKIE_DOMAIN):
            #in the same session domain, redirect to the orignal url directly
            return HttpResponseRedirect(next_url)
        else:
            #other domain, login to that before redirecting to the original url
            return TemplateResponse(request,"authome/login_domain.html",context={"session_key":request.session.cookie_value,"next_url":next_url,"domain":next_url_domain})

def loginstatus(request):
    """
    View method for path '/sso/loginstatus'
    Return a page to indicate the login status
    """
    res = _auth(request)

    domain = utils.get_host(request)
    page_layout,extracss = _get_userflow_pagelayout(request,domain)

    context = {"body":page_layout,"extracss":extracss,"message":"You {} signed in".format("have already" if res else "haven't"),"title":"Login Status","domain":domain}

    return TemplateResponse(request,"authome/message.html",context=context)



def profile(request):
    """
    View method for path '/sso/profile'
    Must called after authentication
    Return the authenticated user profile as json
    """
    #get the auth response
    user = request.user
    if not user.is_authenticated:
        #not authenticated
        return HttpResponse(content=json.dumps({"authenticated":False}),content_type="application/json")
    auth_key = request.session.session_key
    response = None if (request.session.cookie_changed or request.session.is_empty()) else cache.get_auth(user,auth_key,user.modified)

    if not response:
        response = _populate_response(request,cache.set_auth,auth_key,user,request.session.cookie_value)

    #populte the profile from response headers
    content = {"authenticated":True}
    for key,value in response.items():
        if key.startswith("X-"):
            key = key[2:].replace("-","_")
            content[key] = value

    current_ip,routable = get_client_ip(request)
    content['client_logon_ip'] = current_ip
    #populate the user token property
    try:
        token = models.UserToken.objects.filter(user = user).first()
        if not token or not token.enabled:
            content["access_token_error"] = "Access token is not enabled, please ask administrator to enable."
        elif not token.token:
            content["access_token_error"] = "Access token is not created, please ask administrator to create"
        elif token.is_expired:
            content["access_token"] = token.token
            content["access_token_created"] = timezone.localtime(token.created).strftime("%Y-%m-%d %H:%M:%S")
            content["access_token_expireat"] = token.expired.strftime("%Y-%m-%d")
            content["access_token_error"] = "Access token is expired, please ask administrator to recreate"
        else:
            content["access_token"] = token.token
            content["access_token_created"] = timezone.localtime(token.created).strftime("%Y-%m-%d %H:%M:%S")
            if token.expired:
                content["access_token_expireat"] = token.expired.strftime("%Y-%m-%d 23:59:59")
    except Exception as ex:
        logger.error("Failed to get access token for the user({}).{}".format(user.email,traceback.format_exc()))
        content["access_token_error"] = str(ex)
    if request.session.get("mfa_method"):
        content["mfa_method"] = MFA_METHOD_MAPPING.get(request.session["mfa_method"],request.session["mfa_method"])
    if request.session.get("idp"):
        content["idp"] = models.IdentityProvider.objects.get(idp=request.session["idp"]).name


    content = json.dumps(content)
    return HttpResponse(content=content,content_type="application/json")

def signout_socialmedia(request):
    """
    View method for path '/sso/signout_socialmedia'
    Return a consistent signedout page
    """
    if request.user.is_authenticated:
        #this is not a normal request, must send by user manually.
        #still authenticated, sigout first
        return logout_view(request)

    domain = utils.get_host(request)
    page_layout,extracss = _get_userflow_pagelayout(request,domain)

    context = {
        "body":page_layout,
        "extracss":extracss,
        "domain":domain,
        "signedout":  request.GET.get("signedout") or "/sso/signedout",
        "message":request.GET.get("message") or ""
    }
    context["idp"] = request.GET.get("idp")
    context["idplogout"] = request.GET.get("idplogout")

    if context["message"]:
        context["failed_message"] = "{}\r\nFailed to logout from the social media '{}' because popup window was blocked".format(context["message"],context["idp"])
    else:
        context["failed_message"] = "Failed to logout from the social media '{}' because popup window was blocked".format(context["idp"])

    if request.GET.get("relogin"):
        context["relogin"] = request.GET.get("relogin")
    else:
        userflow_signout =  _get_userflow_signout(request,domain)
        if userflow_signout.relogin_url:
            context["relogin"] = userflow_signout.relogin_url
        elif domain == settings.AUTH2_DOMAIN:
            context["relogin"] = "/sso/setting"
        else:
            context["relogin"] = "/"

    return TemplateResponse(request,"authome/signout_socialmedia.html",context=context)

def signedout(request):
    """
    View method for path '/sso/signedout'
    Return a consistent signedout page
    """
    if request.user.is_authenticated:
        #this is not a normal request, must send by user manually.
        #still authenticated, sigout first
        return logout_view(request)

    domain = utils.get_host(request)
    page_layout,extracss = _get_userflow_pagelayout(request,domain)
    userflow_signout =  _get_userflow_signout(request,domain)

    context = {
        "body":page_layout,
        "extracss":extracss,
        "domain":domain,
        "message":request.GET.get("message")
    }
    if request.GET.get("idp"):
        context["idp"] = request.GET.get("idp")
        context["idplogout"] = request.GET.get("idplogout")

    if request.GET.get("relogin"):
        context["relogin"] = request.GET.get("relogin")
    else:
        if userflow_signout.relogin_url:
            context["relogin"] = userflow_signout.relogin_url
        elif domain == settings.AUTH2_DOMAIN:
            context["relogin"] = "/sso/setting"
        else:
            context["relogin"] = "/"

    signout_body = userflow_signout.signout_body_template.render(
        context=context,
        request=request
    )
    context["signout_content"] = signout_body

    return TemplateResponse(request,"authome/signedout.html",context=context)

def signout(request,next_url=None,message=None,idp=None,localauth=False):
    """
    Called by pipeline to automatically logout the user beceause some errors occured druing authentication.
    """
    parameters = {}
    domain = utils.get_host(request)

    if not next_url:
        #next url is empty,try to find the next url from session
        next_url = request.session.get("next")

    if next_url:
        url_map = utils.parse_url(next_url)
        if url_map["domain"] == settings.AUTH2_DOMAIN and (url_map["path"] == "" or url_map["path"] == "/"):
            #is auth2 home path, try to find the real next url
            if url_map["parameters"]:
                parameters = dict([ (p.split("=",1) if "=" in p else (p,"")) for p in url_map["parameters"].split("&") if p.strip()])
                if parameters.get("next"):
                    next_url = urllib.parse.unquote(parameters.get("next"))

    if next_url:
        url_domain,next_url = utils.get_domain_path(next_url)
        if url_domain:
            domain = url_domain
    else:
        #still can't get the relogin url, use the home page of the domain as relogin url
        if domain == settings.AUTH2_DOMAIN:
            next_url = "/sso/setting"
        else:
            next_url = "/"

    parameters["next"] = next_url

    if idp:
        parameters["idp"] = idp.id
    else:
        idpid = request.session.get("idp")
        if idpid:
            idp = models.IdentityProvider.get_idp(idp)
            if idp:
                parameters["idp"] = idp.id

    if message:
        parameters["message"] = message

    if localauth:
        parameters["localauth"] = ""

    logout(request)

    querystring = encode_url_parameters(parameters)
    if querystring:
        return HttpResponseRedirect("https://{}/sso/auth_logout?{}".format(domain,querystring))
    else:
        return HttpResponseRedirect("https://{}/sso/auth_logout".format(domain))


def _init_userflow_pagelayout(request,userflow,container_class):
    """
    Initialize the pagelayout for the custmizable userflow and container_class
    """
    logger.debug("Initialize user flow page layout; userflow={}, container_class={}".format(userflow,container_class))
    #initialize the page layout for the user userflow and container class

    if userflow.pagelayout_customized == False:
        #no customization
        return
    elif userflow.pagelayout_customized and hasattr(userflow,container_class):
        #initied for the container class
        return

    if userflow.pagelayout_customized is None and userflow.defaultuserflow and not userflow.page_layout and not userflow.extracss:
        #no customization
        userflow.pagelayout_customized = False
        return

    if userflow.page_layout:
        #page_layout is configured, init page_layout using template engine
        context={"container_class":container_class}
        page_layout = userflow.page_layout

        page_layout = django_engine.from_string(page_layout).render(
            context=context,
            request=request
        )
        setattr(userflow,container_class,page_layout)
    else:
         #page_layout is not configured, use default userflow's page_layout
         #initialize default userflow
        _init_userflow_pagelayout(request,userflow.defaultuserflow,container_class)
        #set userflow's page layout to default userflow's page layout
        setattr(userflow,container_class,getattr(userflow.defaultuserflow,container_class))

    if not userflow.pagelayout_customized:
        #only need to init once
        if userflow.extracss or not userflow.defaultuserflow:
            #init extracss using template engine
            extracss = userflow.extracss or ""
            userflow.inited_extracss = django_engine.from_string(extracss).render(
                context=context,
                request=request
            )

        else:
            _init_userflow_pagelayout(request,userflow.defaultuserflow,container_class)
            userflow.inited_extracss = userflow.defaultuserflow.inited_extracss

        userflow.pagelayout_customized = True

def _get_userflow_pagelayout(request,domain,container_class="self_asserted_container"):
    userflows = models.CustomizableUserflow.find_userflows(domain)
    for userflow in userflows:
        _init_userflow_pagelayout(request,userflow,container_class)

        if userflow.pagelayout_customized:
            return (getattr(userflow,container_class),userflow.inited_extracss)

def _init_userflow_verifyemail(request,userflow):
    """
    Initialize the verifyemail for customizable userflow object
    """
    if userflow.verifyemail_customized == False:
        #no customization
        return
    elif userflow.verifyemail_customized:
        #initied 
        return

    if userflow.verifyemail_customized is None and userflow.defaultuserflow and not userflow.verifyemail_from and not userflow.verifyemail_subject and not userflow.verifyemail_body:
        #no customization
        userflow.verifyemail_customized = False
        return

    #initialize verifyemail related properties
    if not userflow.verifyemail_from:
        #verifyemail_from is not configured, get it from default userflow
        _init_userflow_verifyemail(request,userflow.defaultuserflow)
        userflow.verifyemail_from = userflow.defaultuserflow.verifyemail_from

    if not userflow.verifyemail_subject:
        #verifyemail_subject is not configured, get it from default userflow
        _init_userflow_verifyemail(request,userflow.defaultuserflow)
        userflow.verifyemail_subject = userflow.defaultuserflow.verifyemail_subject

    if userflow.verifyemail_body:
        #verifyemail_body is configured, get it from template
        userflow.verifyemail_body_template = django_engine.from_string(userflow.verifyemail_body)
    else:
        #verifyemail_body is not configured, get it from default userflow
        _init_userflow_verifyemail(request,userflow.defaultuserflow)
        userflow.verifyemail_body_template = userflow.defaultuserflow.verifyemail_body_template

    userflow.verifyemail_customized = True

def _get_userflow_verifyemail(request,domain):
    userflows = models.CustomizableUserflow.find_userflows(domain)
    for userflow in userflows:
        _init_userflow_verifyemail(request,userflow)
        if userflow.verifyemail_customized:
            return userflow

def _init_userflow_signout(request,userflow):
    """
    Initialize the verifyemail for customizable userflow object
    """
    if userflow.signout_customized == False:
        #no customization
        return
    elif userflow.signout_customized:
        #initied 
        return

    if userflow.signout_customized is None and userflow.defaultuserflow and not userflow.signedout_url and not userflow.relogin_url and not userflow.signout_body:
        #no customization
        userflow.signout_customized = False
        return

    #initialize verifyemail related properties
    if not userflow.signedout_url and userflow.defaultuserflow:
        #verifyemail_from is not configured, get it from default userflow
        _init_userflow_signout(request,userflow.defaultuserflow)
        userflow.signedout_url = userflow.defaultuserflow.signedout_url

    if not userflow.relogin_url and userflow.defaultuserflow:
        #verifyemail_subject is not configured, get it from default userflow
        _init_userflow_signout(request,userflow.defaultuserflow)
        userflow.relogin_url = userflow.defaultuserflow.relogin_url

    if userflow.signout_body:
        #verifyemail_body is configured, get it from template
        userflow.signout_body_template = django_engine.from_string(userflow.signout_body)
    else:
        #verifyemail_body is not configured, get it from default userflow
        _init_userflow_signout(request,userflow.defaultuserflow)
        userflow.signout_body_template = userflow.defaultuserflow.signout_body_template

    userflow.signout_customized = True


def _get_userflow_signout(request,domain):
    userflows = models.CustomizableUserflow.find_userflows(domain)
    for userflow  in userflows:
        _init_userflow_signout(request,userflow)
        if userflow.signout_customized:
            return userflow

def adb2c_view(request,template,**kwargs):
    """
    View method for path '/sso/xxx.html'
    Used by b2c to provide the customized page layout
    three optional url parameters
      domain: the app domain used to provide customization per app
      container_class: the css class used in page layout, it should be the same css class as the css class used in builtin css copied from b2c default template.
      title: page title, defaule is "Signup or Singin"
    """
    domain = request.GET.get('domain', None)
    container_class = request.GET.get('class')
    header = request.GET.get('header')
    footer = request.GET.get('footer')
    title = request.GET.get('title', "Signup or Signin")
    return domain_related_page(request,template,domain,title,container_class=container_class,header=header,footer=footer)

def domain_related_page(request,template,domain,title,container_class=None,header=None,footer=None):
    """
    View method for path '/sso/xxx.html'
    Used by b2c to provide the customized page layout
    three optional url parameters
      domain: the app domain used to provide customization per app
      container_class: the css class used in page layout, it should be the same css class as the css class used in builtin css copied from b2c default template.
      title: page title, defaule is "Signup or Singin"
    """
    if not container_class:
        container_class = "{}_container".format(template)
    logger.debug("Request the customized authentication interface for domain({}) and container_class({})".format(domain,container_class))

    page_layout,extracss = _get_userflow_pagelayout(request,domain,container_class=container_class)

    context = {
        "body":page_layout,
        "extracss":extracss,
        "title":title,
        "enable_b2c_js_extension":settings.ENABLE_B2C_JS_EXTENSION,
        "header":header or "",
        "footer":footer or "",
        "add_auth2_local_option":settings.ADD_AUTH2_LOCAL_OPTION,
        "domain" : settings.AUTH2_DOMAIN
    }

    return TemplateResponse(request,"authome/{}.html".format(template),context=context)

def forbidden(request):
    """
    View method for path '/sso/forbidden'
    can also be called from other view method
    Provide a consistent,customized forbidden page.
    """
    url = get_absolute_url(request.GET.get("path") or request.get_full_path(),utils.get_host(request))
    parsed_url = utils.parse_url(url)
    domain = parsed_url["domain"]
    path = parsed_url["path"]

    page_layout,extracss = _get_userflow_pagelayout(request,domain)

    context = {"body":page_layout,"extracss":extracss,"path":path,"url":url.format(domain,path),"domain":domain}

    return TemplateResponse(request,"authome/forbidden.html",context=context)

def profile_edit(request):
    """
    View method for path '/sso/profile/edit'
    """
    def _get_context(next_url):
        domain = utils.get_domain(next_url)
        page_layout,extracss = _get_userflow_pagelayout(request,domain)

        return {"body":page_layout,"extracss":extracss,"domain":domain,"next":next_url,"user":request.user}


    if request.method == "GET":
        next_url = _get_next_url(request)
        context = _get_context(next_url)
        return TemplateResponse(request,"authome/profile_edit.html",context=context)
    else:
        next_url = request.POST.get("next")

        action = request.POST.get("action")
        if action == "change":
            first_name = (request.POST.get("first_name") or "").strip()
            last_name = (request.POST.get("last_name") or "").strip()
            if not first_name:
                context = _get_context(next_url)
                context["messages"] = [("error","Fist name is empty")]
                return TemplateResponse(request,"authome/profile_edit.html",context=context)
            if not last_name:
                context = _get_context(next_url)
                context["messages"] = [("error","Last name is empty")]
                return TemplateResponse(request,"authome/profile_edit.html",context=context)

            if request.user.first_name != first_name or request.user.last_name != last_name:
                request.user.first_name = first_name
                request.user.last_name = last_name
                request.user.save(update_fields=["first_name","last_name","modified"])

        next_url_parsed = utils.parse_url(next_url)
        if next_url_parsed["path"].startswith("/sso/profile"):
            if next_url_parsed["domain"]:
                if next_url_parsed["parameters"]:
                    next_url = "https://{}/sso/setting?{}".format(next_url_parsed["domain"],next_url_parsed["parameters"])
                else:
                    next_url = "https://{}/sso/setting".format(next_url_parsed["domain"])
            else:
                if next_url_parsed["parameters"]:
                    next_url = "/sso/setting?{}".format(next_url_parsed["parameters"])
                else:
                    next_url = "/sso/setting"

        return HttpResponseRedirect(next_url)


@never_cache
@psa("/sso/profile/edit/complete")
def profile_edit_b2c(request,backend):
    """
    View method for path '/sso/profile/edit'
    Start a profile edit user flow
    called after user authentication
    """
    next_url = _get_next_url(request)
    domain = utils.get_domain(next_url)

    request.session[REDIRECT_FIELD_NAME] = next_url
    request.policy = models.CustomizableUserflow.get_userflow(domain).profile_edit
    return do_auth(request.backend, redirect_name="__already_set")

def _do_login(*args,**kwargs):
    """
    Dummy login method
    """
    pass

@never_cache
@csrf_exempt
@psa("/sso/profile/edit/complete")
def profile_edit_complete(request,backend,*args,**kwargs):
    """
    View method for path '/sso/profile/edit/complete'
    Callback url from b2c to complete a user profile editing request
    """
    domain = utils.get_domain(request.session.get(utils.REDIRECT_FIELD_NAME))
    request.policy = models.CustomizableUserflow.get_userflow(domain).profile_edit
    request.http_error_code = 417
    request.http_error_message = "Failed to edit user profile.{}"

    return do_complete(request.backend, _do_login, user=request.user,
                       redirect_name=REDIRECT_FIELD_NAME, request=request,
                       *args, **kwargs)

@never_cache
@psa("/sso/password/reset/complete")
def password_reset(request,backend):
    """
    View method for path '/sso/password/reset'
    Start a password reset user flow
    Triggered by hyperlink 'Forgot your password' in idp selection page
    """
    next_url = _get_next_url(request)
    domain = utils.get_domain(next_url)

    request.session[REDIRECT_FIELD_NAME] = next_url
    request.policy = models.CustomizableUserflow.get_userflow(domain).password_reset
    return do_auth(request.backend, redirect_name="__already_set")

@never_cache
@csrf_exempt
@psa("/sso/password/reset/complete")
def password_reset_complete(request,backend,*args,**kwargs):
    """
    View method for path '/sso/password/reset/complete'
    Callback url from b2c to complete a user password reset request
    """
    domain = utils.get_domain(request.session.get(utils.REDIRECT_FIELD_NAME))
    request.policy = models.CustomizableUserflow.get_userflow(domain).password_reset
    request.http_error_code = 417
    request.http_error_message = "Failed to reset password.{}"

    return do_complete(request.backend, _do_login, user=request.user,
                       redirect_name=REDIRECT_FIELD_NAME, request=request,
                       *args, **kwargs)

@never_cache
@psa("/sso/mfa/set/complete")
def mfa_set(request,backend):
    """
    View method for path '/sso/mfa/set'
    Start a user mfa set user flow
    called after user authentication
    """
    next_url = _get_next_url(request)
    domain = utils.get_domain(next_url)

    request.session[REDIRECT_FIELD_NAME] = next_url
    request.policy = models.CustomizableUserflow.get_userflow(domain).mfa_set
    return do_auth(request.backend, redirect_name="already_set")

@never_cache
@csrf_exempt
@psa("/sso/mfa/set/complete")
def mfa_set_complete(request,backend,*args,**kwargs):
    """
    View method for path '/sso/mfa/set/complete'
    Callback url from b2c to complete a user mfa set request
    """
    domain = utils.get_domain(request.session.get(utils.REDIRECT_FIELD_NAME))
    request.policy = models.CustomizableUserflow.get_userflow(domain).mfa_set
    request.http_error_code = 417
    request.http_error_message = "Failed to set mfa method.{}"
    return do_complete(request.backend, _do_login, user=request.user,
                       redirect_name=REDIRECT_FIELD_NAME, request=request,
                       *args, **kwargs)


@never_cache
@psa("/sso/mfa/reset/complete")
def mfa_reset(request,backend):
    """
    View method for path '/sso/mfa/set'
    Start a user mfa set user flow
    called after user authentication
    """
    next_url = _get_next_url(request)
    domain = utils.get_domain(next_url)

    request.session[REDIRECT_FIELD_NAME] = next_url
    request.policy = models.CustomizableUserflow.get_userflow(domain).mfa_reset
    return do_auth(request.backend, redirect_name="already_set")

@never_cache
@csrf_exempt
@psa("/sso/mfa/reset/complete")
def mfa_reset_complete(request,backend,*args,**kwargs):
    """
    View method for path '/sso/mfa/set/complete'
    Callback url from b2c to complete a user mfa set request
    """
    domain = utils.get_domain(request.session.get(utils.REDIRECT_FIELD_NAME))
    request.policy = models.CustomizableUserflow.get_userflow(domain).mfa_reset
    request.http_error_code = 417
    request.http_error_message = "Failed to set mfa method.{}"
    return do_complete(request.backend, _do_login, user=request.user,
                       redirect_name=REDIRECT_FIELD_NAME, request=request,
                       *args, **kwargs)


bearer_token_re = re.compile("^Bearer\s+(?P<token>\S+)\s*$")
def _auth_bearer(request):
    """
    Check the bearer authentication
    Return True if authenticated; otherwiser return False
    """
    bearer_auth = request.META.get('HTTP_AUTHORIZATION').strip() if 'HTTP_AUTHORIZATION' in request.META else ''
    m = bearer_token_re.search(bearer_auth)
    token = None
    if m:
        token = m.group('token')
    if token != settings.SECRET_KEY:
        logger.debug("Access token is outdated.")
        return False
    return True


@never_cache
@csrf_exempt
def verify_code_via_email(request):
    """
    View method for path '/sso/verifycode'
    Send verification code via email.
    Provide verification email customization
    """
    #authenticate the request
    if not _auth_bearer(request):
        #not authenticated
        return forbidden_response_factory(request)

    #get the domain from request url parameters
    domain = request.GET.get('domain', None)
    userflow = _get_userflow_verifyemail(request,domain)

    data = json.loads(request.body.decode())
    data["email"] = data.get("email","userEmail")

    #get the verificatio email body
    verifyemail_body = userflow.verifyemail_body_template.render(
        context=data,
        request=request
    )
    #send email
    emails.send_email(userflow.verifyemail_from,data["email"],userflow.verifyemail_subject,verifyemail_body)
    logger.debug("Successfully send verification email to '{}',domain is '{}'".format(data["email"],domain))
    return succeed_response_factory(request)

user_totp_key_chars = 'abcdefghijklmnopqrstuvwxyz0123456789!@#$%^&*(-_=+)'
@never_cache
@csrf_exempt
def totp_generate(request):
    """
    View method for path '/sso/totp/generate'
    """
    result = {
      "version": "1.0.0",
      "status": 409,
    }
    #authenticate the request
    if not _auth_bearer(request):
        #not authenticated
        result["status"] = 400
        result["userMessage"] = "Authorization failed."
        return JsonResponse(result,status=400)

    #get the user email
    data = json.loads(request.body.decode())
    user_email = data.get("email")
    if not user_email:
        logger.debug("Email is missing")
        result["status"] = 400
        result["userMessage"] = "Email is missing"
        return JsonResponse(result,status=400)

    #regenerate flag, currently it is not used in custom policy
    regenerate = data.get("regenerate",False)

    #get the user totp object
    user_totp = models.UserTOTP.objects.filter(email=user_email).first()
    if not user_totp or regenerate:
        #not exist or require regenerating again
        #generate a new code
        if not user_totp:
            user_totp = models.UserTOTP(email=user_email)
        user_totp.secret_key = base64.b32encode(bytearray(get_random_string(settings.TOTP_SECRET_KEY_LENGTH,user_totp_key_chars),'ascii')).decode().rstrip("=")
        user_totp.timestep = settings.TOTP_TIMESTEP
        user_totp.issuer = settings.TOTP_ISSUER.replace(" ","-")
        user_totp.name = user_email
        user_totp.prefix = (settings.TOTP_PREFIX or settings.TOTP_ISSUER).replace(" ","-")
        user_totp.digits = settings.TOTP_DIGITS
        user_totp.algorithm = settings.TOTP_ALGORITHM
        user_totp.created = timezone.localtime()
        user_totp.verified = None
        user_totp.last_verified_code = None

        user_totp.save()
        logger.debug("Generate secret key for user({})".format(user_email))

    #get the totp url
    totpurl = utils.get_totpurl(user_totp.secret_key,user_totp.name,user_totp.issuer,user_totp.timestep,user_totp.prefix,algorithm=user_totp.algorithm,digits=user_totp.digits)
    #generate the qrcode and encode it as base64 string
    qrcode = utils.encode_qrcode(totpurl)

    data = {
        "qrCode" : "{} {}".format(totpurl,qrcode)
    }

    return JsonResponse(data,status=200)


@never_cache
@csrf_exempt
def totp_verify(request):
    """
    View method for path '/sso/totp/verify'
    """
    result = {
      "version": "1.0.0",
      "status": 409,
    }
    #authenticate the request
    if not _auth_bearer(request):
        #not authenticated
        result["status"] = 401
        result["userMessage"] = "Authorization failed."
        return JsonResponse(result,status=400)

    #get the useremail and totpcode
    data = json.loads(request.body.decode())
    logger.debug("verify totp code.{}".format(data))
    user_email = data.get("email")
    if not user_email:
        result["status"] = 400
        result["userMessage"] = "Email is missing"
        return JsonResponse(result,status=400)

    totpcode = data.get("totpCode")
    if not totpcode:
        result["status"] = 400
        result["userMessage"] = "Verification code is missing"
        return JsonResponse(result,status=400)

    user_totp = models.UserTOTP.objects.filter(email=user_email).first()
    if not user_totp :
        #can't find user totp object
        result["status"] = 400
        result["userMessage"] = "Can't find auth app data, please reregister auth app again"
        return JsonResponse(result,status=400)

    if settings.TOTP_CHECK_LAST_CODE and totpcode == user_totp.last_verified_code:
        #totpcode is the last checked totp code,
        result["status"] = 409
        result["userMessage"] = "Verification code was already used."
        return JsonResponse(result,status=409)

    totp = TOTP(user_totp.secret_key,digits=user_totp.digits,digest=utils.get_digest_function(user_totp.algorithm)[1],name=user_totp.name,issuer=user_totp.issuer,interval=user_totp.timestep)
    if totp.verify(totpcode,valid_window=settings.TOTP_VALIDWINDOW):
        #verified
        user_totp.last_verified_code = totpcode
        user_totp.last_verified = timezone.localtime()
        user_totp.save(update_fields=["last_verified","last_verified_code"])
        logger.debug("Succeed to verify totp code.{}".format(data))
        return succeed_response_factory(request)
    else:
        #verify failed.
        logger.debug("Failed to verify totp code.{}".format(data))

        result["status"] = 409
        result["userMessage"] = "Verification code is incorrect."
        return JsonResponse(result,status=409)

def handler400(request,exception,**kwargs):
    """
    Customizable handler to process 400 response.
    This method provide a hook to let exception return its own response
    """
    if isinstance(exception,UserDoesNotExistException):
        if request.path == "/sso/auth":
            return auth_required_response_factory(request)
        elif request.path == "/sso/auth_optional":
            return auth_not_required_response_factory(request)
        else:
            request.user = anonymoususer
            return logout_view(request)
    elif isinstance(exception,HttpResponseException):
        res = exception.get_response(request)
        if res:
            return res
        elif settings.DEBUG:
            message = str(exception)
        else:
            if request.session.get(REDIRECT_FIELD_NAME):
                message = mark_safe("Sign in session is expired, please click <a = href='{}'>here</a> to sign in again.".format(request.session.get(REDIRECT_FIELD_NAME)))
            else:
                message = mark_safe("Sign in session is expired, please signin again.")
    elif isinstance(exception,AuthException):
        if request.session.get(REDIRECT_FIELD_NAME):
            message = mark_safe("Sign in session is expired, please click <a = href='{}'>here</a> to sign in again.".format(request.session.get(REDIRECT_FIELD_NAME)))
        else:
            message = mark_safe("Sign in session is expired, please signin again.")
    else:
        message = str(exception)

    domain = request.headers.get("x-upstream-server-name") or utils.get_domain(request.session.get(utils.REDIRECT_FIELD_NAME)) or request.get_host()
    page_layout,extracss = _get_userflow_pagelayout(request,domain)

    context = {"body":page_layout,"extracss":extracss,"message":message,"title":"Authentication failed." if request.path.startswith("/sso/") else "Error","domain":domain}

    code = exception.http_code if (hasattr(exception,"http_code") and exception.http_code) else 400
    resp = TemplateResponse(request,"authome/message.html",context=context,status=code)
    resp.render()
    return resp

def checkauthorization(request):
    if request.method == "GET":
        return TemplateResponse(request, "authome/check_authorization.html", {"users":"","opts":None})

    try:
        default_domain = utils.get_host(request)
        urls = request.POST["url"]
        users = request.POST["user"]
        details = request.POST.get("details","false").lower() == "true"
        flaturl = request.POST.get("flaturl","false").lower() == "true"
        flatuser = request.POST.get("flatuser","false").lower() == "true"

        if urls:
            urls = [u.strip() for u in urls.split(",") if u.strip()]
        if users:
            users = [u.strip() for u in users.split(",") if u.strip() and "@"  in u]

        if not urls:
            return HttpResponse(status=400,content="URL is empty")
        if not users:
            return HttpResponse(status=400,content="User is empty")

        urls = [ utils.parse_url(u) for u in urls]
        for url in urls:
            if not url["domain"]:
                url["domain"] = default_domain
            if not url["path"] :
                url["path"] = "/"
            url["checked_url"] = "{}{}{}".format(url["domain"],":{}".format(url["port"]) if url["port"] else "",url["path"])

        result = []
        for user in users:
            if flaturl and len(urls) == 1:
                url = urls[0]
                if details:
                    check_result = models.check_authorization(user,url["domain"] ,url["path"])
                    #check result is a tupe (Allow?,[(usergroup,checkgroup,allow?),]), change the usergroup to the name of user group
                    for i in range(len(check_result[1])):
                        check_result[1][i] = [check_result[1][i][0].name if check_result[1][i][0] else None,check_result[1][i][1].name if check_result[1][i][1] else None,check_result[1][i][2]]

                    result.append([user,url["url"],url["checked_url"],check_result])
                elif url["path"].startswith("/sso/"):
                    result.append([user,url["url"],url["checked_url"],True ])
                else:
                    result.append([user,url["url"],url["checked_url"],models.can_access(user,url["domain"] ,url["path"]) ])
            else:
                userresult = {}
                result.append((user,userresult))
                for url in urls:
                    if details:
                        check_result = models.check_authorization(user,url["domain"] ,url["path"] )
                        #check result is a tupe (Allow?,[(usergroup,checkgroup,allow?),]), change the usergroup to the name of user group
                        for i in range(len(check_result[1])):
                            check_result[1][i] = [check_result[1][i][0].name if check_result[1][i][0] else None,check_result[1][i][1].name if check_result[1][i][1] else None,check_result[1][i][2]]

                        userresult[url["url"]] = [url["checked_url"],check_result]
                    elif url["path"].startswith("/sso/"):
                        userresult[url["url"]] = [url["checked_url"],True]
                    else:
                        userresult[url["url"]] = [url["checked_url"],models.can_access(user,url["domain"],url["path"] )]

        if flatuser and len(users) == 1:
            result = result[0]

        return HttpResponse(content=json.dumps(result),content_type="application/json")
    except Exception as ex:
        traceback.print_exc()
        return HttpResponse(status=400,content=str(ex))
<|MERGE_RESOLUTION|>--- conflicted
+++ resolved
@@ -1,7 +1,6 @@
 from datetime import timedelta
-from collections import ChainMap
-
-from django.http import HttpResponseRedirect, HttpResponse, HttpResponseForbidden, JsonResponse,HttpResponseNotAllowed,HttpResponseNotFound
+
+from django.http import HttpResponseRedirect, HttpResponse, HttpResponseForbidden, JsonResponse,HttpResponseNotAllowed,HttpResponseBadRequest,HttpResponseNotFound
 from django.template.response import TemplateResponse
 from django.contrib.auth import logout
 from django.urls import reverse
@@ -9,11 +8,14 @@
 from django.views.decorators.csrf import csrf_exempt
 from django.utils.http import urlencode
 from django.utils import timezone
+from django.contrib.auth.decorators import login_required
 from django.views.decorators.cache import never_cache
 from django.contrib.auth import REDIRECT_FIELD_NAME
 from django.template import engines
 from django.utils.crypto import get_random_string
+from django.contrib import messages
 from django.contrib.auth import login
+from django.contrib.auth import SESSION_KEY as USER_SESSION_KEY
 from django.utils.http import http_date
 from django.utils.html import mark_safe
 
@@ -110,7 +112,6 @@
         return BASIC_AUTH_REQUIRED_RESPONSE
     return res
 
-encode_url_parameters = lambda parameters,selected_params=None:"&".join("{}={}".format(k,urllib.parse.quote(v) if isinstance(v,str) else v) for k,v in parameters.items() if not selected_params or k in selected_params) if parameters else None
 def _get_next_url(request):
     """
     Get the non-null absolute next url .
@@ -131,7 +132,7 @@
 
     if next_url:
         #found next url, build its absolute url
-        domain = utils.get_domain(next_url)
+        domain = utils.get_domain(next_url) 
         if not domain:
             domain = utils.get_host(request)
         next_url = get_absolute_url(next_url,domain)
@@ -212,10 +213,9 @@
         #absoulte url without protocol
         return "https://{}".format(url)
 
-<<<<<<< HEAD
 def _get_relogin_url(request):
     """
-    Get non-null absolute relogin url from request or session;
+    Get non-null absolute relogin url from request or session; 
     if can't found, return default url
     """
     #try to get relogin url from request url parameters
@@ -230,7 +230,7 @@
                 return "https://{}/sso/setting".format(request_host)
             else:
                 return "https://{}".format(request_host)
-
+    
     host = utils.get_domain(relogin_url)
     if not host:
         host = request_host
@@ -250,9 +250,6 @@
 
 
 def get_post_b2c_logout_url(request,encode=True,message=None):
-=======
-def get_post_b2c_logout_url(request,encode=True):
->>>>>>> 56c57d71
     """
     Get post b2c logout url which will be redirect to by dbcab2c after log out from dbca b2c.
     The logout url is based on idp's logout method.
@@ -269,9 +266,8 @@
         encode: encode the url if True;
     Return 	quoted post logout url
     """
-    host = request.GET.get("domain") or utils.get_host(request)
-
-    message = request.GET.get("message")
+    if not message:
+        message = request.GET.get("message")
     #get the idp and idepid
     idpid = None
     idp = None
@@ -291,69 +287,46 @@
             else:
                 idppk = idp.id
 
-    next_url = request.GET.get("next")
-    relogin_url = None
-    if next_url:
-        domain,next_url= utils.get_domain_path(next_url) 
-        domain = domain or host
-        next_url = next_url or "/"
-    else:
-        relogin_url = request.GET.get("relogin") 
-        if relogin_url:
-            domain,relogin_url= utils.get_domain_path(relogin_url)
-            domain = domain or host
+
+    relogin_url = _get_relogin_url(request)
+    domain = utils.get_domain(relogin_url)
+
+    #get the absolute signedout url
+    post_b2c_logout_url = "https://{}/sso/signedout".format(domain)
+
+    if relogin_url:
+        #if relogin_url is not None, encode it
+        relogin_url = urllib.parse.quote(relogin_url)
+
+    #add relogin_url and idpid as url parameters to post_b2c_logout_url
+    params = None
+    if relogin_url:
+        params = "relogin={}".format(relogin_url)
+
+    if idpid:
+        if params:
+            params = "{}&idp={}".format(params,idppk)
         else:
-            domain = host
-        
-    params = {}
-    userflow_signout =  _get_userflow_signout(request,domain)
-    if userflow_signout.signedout_url:
-        signedout_url = userflow_signout.signedout_url
-    else:
-        signedout_url = "/sso/signedout"
-
-    if next_url:
-        params["relogin"] = next_url
-    elif userflow_signout.relogin_url:
-        params["relogin"] = userflow_signout.relogin_url
-    elif relogin_url:
-        params["relogin"] = relogin_url
-    elif domain == settings.AUTH2_DOMAIN:
-        params["relogin"] = "/sso/setting"
-    else:
-        params["relogin"] = "/"
+            params = "idp={}".format(idppk)
 
     if message:
-        params["message"] = message
-
-
-    #get the absolute signedout url
-    if idp and idp.logout_url:
-        if idp.logout_method == models.IdentityProvider.AUTO_LOGOUT_WITH_POPUP_WINDOW:
-            params["idp"] = idp.name or idp.idp
-            params["idplogout"] = idp.logout_url
-            params["signedout"] = signedout_url
-                
-            post_b2c_logout_url = "https://{}/sso/signout_socialmedia?{}".format(domain,encode_url_parameters(params))
-        elif idp.logout_method == models.IdentityProvider.AUTO_LOGOUT:
-            if params:
-                post_b2c_logout_url = "https://{}{}?{}".format(domain,signedout_url,encode_url_parameters(params))
-            else:
-                post_b2c_logout_url = "https://{}{}".format(domain,signedout_url)
-
-            post_b2c_logout_url = idp.logout_url.format(urllib.parse.quote(post_b2c_logout_url))
+        if params:
+            params = "{}&message={}".format(params,urllib.parse.quote(message))
         else:
-            params["idp"] = idp.name or idp.idp
-            params["idplogout"] = idp.logout_url
-            post_b2c_logout_url = "https://{}{}?{}".format(domain,signedout_url,encode_url_parameters(params))
-    else:
-        if params:
-            post_b2c_logout_url = "https://{}{}?{}".format(domain,signedout_url,encode_url_parameters(params))
-        else:
-            post_b2c_logout_url = "https://{}{}".format(domain,signedout_url)
-
-    #return econded or non-encoded post_b2c_logout_url based on parameter 'encode'
-    return urllib.parse.quote(post_b2c_logout_url) if encode else post_b2c_logout_url
+            params = "message={}".format(urllib.parse.quote(message))
+
+
+    if params:
+        post_b2c_logout_url = "{}?{}".format(post_b2c_logout_url,params)
+
+    if idp and idp.logout_url and idp.logout_method == models.IdentityProvider.AUTO_LOGOUT:
+        #idp with automatically logout method
+        idp_logout_url = idp.logout_url.format(urllib.parse.quote(post_b2c_logout_url))
+
+        return urllib.parse.quote(idp_logout_url) if encode else idp_logout_url
+    else:
+        #return econded or non-encoded post_b2c_logout_url based on parameter 'encode'
+        return urllib.parse.quote(post_b2c_logout_url) if encode else post_b2c_logout_url
 
 def _populate_response(request,f_cache,cache_key,user,session_key=None):
     """
@@ -409,7 +382,7 @@
             performance.end_processingstep("authentication")
             pass
 
-
+      
         performance.start_processingstep("authorization")
         try:
             #authenticated
@@ -422,7 +395,7 @@
             performance.end_processingstep("authorization")
             pass
 
-
+    
         performance.start_processingstep("create_response")
         try:
             #authorized
@@ -430,7 +403,7 @@
             user = request.user
             auth_key = request.session.session_key
             response = None if (request.session.cookie_changed or request.session.is_empty()) else cache.get_auth(user,auth_key,user.modified)
-
+    
             if response and models.UserGroup.find_groups(user.email)[1] == response["X-groups"]:
                 #response cached
                 return response
@@ -444,7 +417,7 @@
     finally:
         performance.end_processingstep("auth")
         pass
-
+        
 @csrf_exempt
 def auth(request):
     """
@@ -491,7 +464,7 @@
             user = request.user
             auth_key = request.session.session_key
             response = None if (request.session.cookie_changed or request.session.is_empty()) else cache.get_auth(user,auth_key,user.modified)
-
+    
             if response and models.UserGroup.find_groups(user.email)[1] == response["X-groups"]:
                 #response cached
                 return response
@@ -578,7 +551,7 @@
                         #not authenticated, return basic auth required reponse
                         logger.debug("Failed to authenticate the user({}) with token".format(useremail))
                         return basic_auth_required_response_factory(request)
-
+    
             request.session.modified = False
             #check authorization
             res = check_authorization(request,useremail)
@@ -677,7 +650,7 @@
 
 def auth_local(request):
     """
-    auth_local feature can be triggered from any domain, but if the request's domain is not the subdomain of the session cookie domain, auth2 will redirect the request to auth2 domain
+    auth_local feature can be triggered from any domain, but if the request's domain is not the subdomain of the session cookie domain, auth2 will redirect the request to auth2 domain 
     and sigin in to auth2 domain first and then signin to other domain via login_domain.
     """
     if request.method == "GET":
@@ -709,7 +682,7 @@
     now = timezone.localtime()
     if request.method == "GET":
         if utils.get_host(request).endswith(settings.SESSION_COOKIE_DOMAIN):
-            #request is sent from session cookie domain, show the page to input email
+            #request is sent from session cookie domain, show the page to input email 
             return TemplateResponse(request,"authome/signin_inputemail.html",context=context)
         else:
             #request is sent from other domain, redirect to auth2 to let user login to session cookie domain first.
@@ -730,7 +703,7 @@
         elif action == "cancel":
             return HttpResponseRedirect(next_url)
         elif action == "changeemail":
-            context["codeid"] = request.POST.get("codeid")
+            context["codeid"] = request.POST.get("codeid") 
             return TemplateResponse(request,"authome/signin_inputemail.html",context=context)
         elif action in ( "sendcode","resendcode"):
             if not email:
@@ -796,7 +769,7 @@
                 #send email
                 emails.send_email(userflow.verifyemail_from,context["email"],userflow.verifyemail_subject,verifyemail_body)
                 context["messages"] = [("info","Verification code has been sent to {}; Please enter the verification code.".format(email))]
-                logger.debug("Verification code has been sent to {}.".format(context["email"]))
+                logger.debug("Verification code has been sent to {}.".format(context["email"])) 
             context["codeid"] = codeid
             return TemplateResponse(request,"authome/signin_verifycode.html",context=context)
         elif action == "verifycode":
@@ -821,7 +794,7 @@
             context["code"] = inputcode
 
             verifycode_number_key = get_verifycode_number_key(email)
-
+            
             codekey = get_verifycode_key(email)
             code = get_expirable_session_data(request.session,codekey,None,now)
             if not code:
@@ -842,7 +815,7 @@
                     request.session[verifycode_number_key] = verifycode_number + 1
                     context["messages"] = [("error","The input code is invalid, please check the email and verify again.")]
                     return TemplateResponse(request,"authome/signin_verifycode.html",context=context)
-
+                
             #verify successfully
             user = models.User.objects.filter(email=email).first()
             if user:
@@ -886,7 +859,7 @@
                     else:
                         return TemplateResponse(request,"authome/login_domain.html",context={"session_key":request.session.cookie_value,"next_url":next_url,"domain":next_url_domain})
                 else:
-                    return signout(request,next_url=next_url,message="Your account is disabled.",localauth=True)
+                    return signout(request,relogin_url=next_url,message="Your account is disabled.",localauth=True)
             else:
                 #Userr does not exist, signup
                 token = get_random_string(settings.SIGNUP_TOKEN_LENGTH,VALID_TOKEN_CHARS)
@@ -920,7 +893,7 @@
                 context["codeid"] = get_codeid()
                 context["messages"] = [("error","The signup token is invalid, please signin again")]
                 return TemplateResponse(request,"authome/signin_inputemail.html",context=context)
-
+                
             firstname = request.POST.get("firstname","").strip()
             lastname = request.POST.get("lastname","").strip()
             context["firstname"] = firstname
@@ -930,12 +903,12 @@
                 context["token"] = token
                 context["messages"] = [("error","First name is required")]
                 return TemplateResponse(request,"authome/signin_signup.html",context=context)
-
+            
             if not lastname:
                 context["token"] = token
                 context["messages"] = [("error","Last name is required")]
                 return TemplateResponse(request,"authome/signin_signup.html",context=context)
-
+            
             dbcagroup = models.UserGroup.dbca_group()
             usergroups = models.UserGroup.find_groups(email)[0]
             if any(group.is_group(dbcagroup) for group in usergroups ):
@@ -977,14 +950,11 @@
     host = utils.get_host(request)
     if not host.endswith(settings.SESSION_COOKIE_DOMAIN):
         #request's domain is not a subdomain of session cookie; only need to delete to cookie ; and redirect to auth2.dbca to finish the logout procedure.
-<<<<<<< HEAD
         relogin_url = _get_relogin_url(request)
-        #delete the cookie
-=======
->>>>>>> 56c57d71
+        #delete the cookie 
         parameters = dict(request.GET.items())
-        parameters["domain"] = host
-        querystring = encode_url_parameters(parameters)
+        parameters["relogin"] = relogin_url
+        querystring = "&".join( "{}={}".format(k,(urllib.parse.quote(v) if isinstance(v,str) else v)) for k,v in parameters.items())
         url = "https://{}/sso/auth_logout?{}".format(settings.AUTH2_DOMAIN,querystring)
         #delete the session cookie from browser via setting the session_key to None
         request.session._session_key = None
@@ -1017,7 +987,7 @@
         #missing session key, login again
         return HttpResponse(content="session is missing",status=400)
 
-    res = HttpResponseRedirect(next_url)
+    res = HttpResponseRedirect(next_url) 
     max_age = request.session.get_session_cookie_age(session_cookie)
     expires_time = time.time() + max_age
     expires = http_date(expires_time)
@@ -1025,9 +995,9 @@
     domain = settings.GET_SESSION_COOKIE_DOMAIN(request.get_host())
     res.set_cookie(
         settings.SESSION_COOKIE_NAME,
-        "{}{}{}".format(session_cookie,settings.SESSION_COOKIE_DOMAIN_SEPATATOR,domain or host),
+        "{}{}{}".format(session_cookie,settings.SESSION_COOKIE_DOMAIN_SEPATATOR,domain or host), 
         max_age=max_age,
-        expires=expires,
+        expires=expires, 
         path=settings.SESSION_COOKIE_PATH,
         domain=domain,
         secure=settings.SESSION_COOKIE_SECURE or None,
@@ -1036,7 +1006,7 @@
     )
     DebugLog.log(DebugLog.CREATE_COOKIE,utils.get_lb_hash_key(session_cookie),utils.get_clusterid(session_cookie),utils.get_session_key(session_cookie),session_cookie,message="Return a new session cookie({}) for domain({})".format("{}{}{}".format(session_cookie,settings.SESSION_COOKIE_DOMAIN_SEPATATOR,domain or host),domain or host),userid=None,target_session_cookie="{}{}{}".format(session_cookie,settings.SESSION_COOKIE_DOMAIN_SEPATATOR,domain or host),request=request)
     return res
-
+    
 
 def home(request):
     """
@@ -1047,7 +1017,7 @@
     """
     next_url = request.GET.get('next', None)
     if next_url:
-        #build an absolute url
+        #build an absolute url 
         if not next_url.startswith("http"):
             if next_url[0] == "/":
                 host = utils.get_host(request)
@@ -1061,7 +1031,7 @@
         next_path = next_url
     #check whether rquest is authenticated and authorized
     if not request.user.is_authenticated or not request.user.is_active:
-        if next_path and any(next_path.endswith(p) for p in ["/sso/auth_logout","/sso/signedout","/sso/signout_socialmedia"]):
+        if next_path and any(next_path.endswith(p) for p in ["/sso/auth_logout","/sso/signedout"]):
             #next path is signout url
             #if have relogin parameter, try to use relogin url as next_url
             relogin_url = None
@@ -1090,9 +1060,9 @@
 
             request.session["next"]=next_url
             return logout_view(request)
-
+        
         if (not request.user.is_authenticated and request.session.expired_session_key) or (request.user.is_authenticated and not request.user.is_active):
-            #session expired or user is inactive, logout from backend
+            #session expired or user is inactive, logout from backend 
             request.session["next"]=next_url
             return logout_view(request)
         else:
@@ -1159,7 +1129,7 @@
         next_url_domain = utils.get_domain(next_url)
         if next_url_domain.endswith(settings.SESSION_COOKIE_DOMAIN):
             #in the same session domain, redirect to the orignal url directly
-            return HttpResponseRedirect(next_url)
+            return HttpResponseRedirect(next_url) 
         else:
             #other domain, login to that before redirecting to the original url
             return TemplateResponse(request,"authome/login_domain.html",context={"session_key":request.session.cookie_value,"next_url":next_url,"domain":next_url_domain})
@@ -1177,8 +1147,8 @@
     context = {"body":page_layout,"extracss":extracss,"message":"You {} signed in".format("have already" if res else "haven't"),"title":"Login Status","domain":domain}
 
     return TemplateResponse(request,"authome/message.html",context=context)
-
-
+ 
+ 
 
 def profile(request):
     """
@@ -1231,13 +1201,13 @@
     if request.session.get("idp"):
         content["idp"] = models.IdentityProvider.objects.get(idp=request.session["idp"]).name
 
-
+ 
     content = json.dumps(content)
     return HttpResponse(content=content,content_type="application/json")
 
-def signout_socialmedia(request):
-    """
-    View method for path '/sso/signout_socialmedia'
+def signedout(request):
+    """
+    View method for path '/sso/signedout'
     Return a consistent signedout page
     """
     if request.user.is_authenticated:
@@ -1245,112 +1215,41 @@
         #still authenticated, sigout first
         return logout_view(request)
 
-    domain = utils.get_host(request)
+    relogin_url = _get_relogin_url(request)
+    domain = utils.get_domain(relogin_url)
+
+    #get idp to trigger a backend logout flow
+    idppk = request.GET.get("idp")
+    if idppk:
+        idp = models.IdentityProvider.get_idp(int(idppk))
+    else:
+        idp  = None
+
     page_layout,extracss = _get_userflow_pagelayout(request,domain)
 
     context = {
         "body":page_layout,
         "extracss":extracss,
+        "relogin":relogin_url,
+        "auto_logout": False,
         "domain":domain,
-        "signedout":  request.GET.get("signedout") or "/sso/signedout",
-        "message":request.GET.get("message") or ""
+        "message":request.GET.get("message") 
     }
-    context["idp"] = request.GET.get("idp")
-    context["idplogout"] = request.GET.get("idplogout")
-
-    if context["message"]:
-        context["failed_message"] = "{}\r\nFailed to logout from the social media '{}' because popup window was blocked".format(context["message"],context["idp"])
-    else:
-        context["failed_message"] = "Failed to logout from the social media '{}' because popup window was blocked".format(context["idp"])
-
-    if request.GET.get("relogin"):
-        context["relogin"] = request.GET.get("relogin")
-    else:
-        userflow_signout =  _get_userflow_signout(request,domain)
-        if userflow_signout.relogin_url:
-            context["relogin"] = userflow_signout.relogin_url
-        elif domain == settings.AUTH2_DOMAIN:
-            context["relogin"] = "/sso/setting"
-        else:
-            context["relogin"] = "/"
-
-    return TemplateResponse(request,"authome/signout_socialmedia.html",context=context)
-
-def signedout(request):
-    """
-    View method for path '/sso/signedout'
-    Return a consistent signedout page
-    """
-    if request.user.is_authenticated:
-        #this is not a normal request, must send by user manually.
-        #still authenticated, sigout first
-        return logout_view(request)
-
-    domain = utils.get_host(request)
-    page_layout,extracss = _get_userflow_pagelayout(request,domain)
-    userflow_signout =  _get_userflow_signout(request,domain)
-
-    context = {
-        "body":page_layout,
-        "extracss":extracss,
-        "domain":domain,
-        "message":request.GET.get("message")
-    }
-    if request.GET.get("idp"):
-        context["idp"] = request.GET.get("idp")
-        context["idplogout"] = request.GET.get("idplogout")
-
-    if request.GET.get("relogin"):
-        context["relogin"] = request.GET.get("relogin")
-    else:
-        if userflow_signout.relogin_url:
-            context["relogin"] = userflow_signout.relogin_url
-        elif domain == settings.AUTH2_DOMAIN:
-            context["relogin"] = "/sso/setting"
-        else:
-            context["relogin"] = "/"
-
-    signout_body = userflow_signout.signout_body_template.render(
-        context=context,
-        request=request
-    )
-    context["signout_content"] = signout_body
+    if idp and idp.logout_url:
+        context["idp_name"] = idp.name
+        context["idp_logout_url"] = idp.logout_url
+        context["auto_logout"] = True if idp.logout_method == models.IdentityProvider.AUTO_LOGOUT_WITH_POPUP_WINDOW else False
 
     return TemplateResponse(request,"authome/signedout.html",context=context)
 
-def signout(request,next_url=None,message=None,idp=None,localauth=False):
+def signout(request,relogin_url=None,message=None,idp=None,localauth=False):
     """
     Called by pipeline to automatically logout the user beceause some errors occured druing authentication.
     """
     parameters = {}
-    domain = utils.get_host(request)
-
-    if not next_url:
-        #next url is empty,try to find the next url from session
-        next_url = request.session.get("next")
-
-    if next_url:
-        url_map = utils.parse_url(next_url)
-        if url_map["domain"] == settings.AUTH2_DOMAIN and (url_map["path"] == "" or url_map["path"] == "/"):
-            #is auth2 home path, try to find the real next url
-            if url_map["parameters"]:
-                parameters = dict([ (p.split("=",1) if "=" in p else (p,"")) for p in url_map["parameters"].split("&") if p.strip()])
-                if parameters.get("next"):
-                    next_url = urllib.parse.unquote(parameters.get("next"))
-
-    if next_url:
-        url_domain,next_url = utils.get_domain_path(next_url)
-        if url_domain:
-            domain = url_domain
-    else:
-        #still can't get the relogin url, use the home page of the domain as relogin url
-        if domain == settings.AUTH2_DOMAIN:
-            next_url = "/sso/setting"
-        else:
-            next_url = "/"
-
-    parameters["next"] = next_url
-
+    if not relogin_url:
+        relogin_url =_get_relogin_url(request)
+    parameters["relogin"] = relogin_url
     if idp:
         parameters["idp"] = idp.id
     else:
@@ -1365,36 +1264,28 @@
 
     if localauth:
         parameters["localauth"] = ""
-
     logout(request)
-
-    querystring = encode_url_parameters(parameters)
-    if querystring:
-        return HttpResponseRedirect("https://{}/sso/auth_logout?{}".format(domain,querystring))
-    else:
-        return HttpResponseRedirect("https://{}/sso/auth_logout".format(domain))
+    querystring = "&".join("{}={}".format(k,urllib.parse.quote(v) if isinstance(v,str) else v) for k,v in parameters.items())
+    return HttpResponseRedirect("https://{}/sso/auth_logout?{}".format(utils.get_host(request),querystring))
 
 
 def _init_userflow_pagelayout(request,userflow,container_class):
     """
     Initialize the pagelayout for the custmizable userflow and container_class
     """
+    if hasattr(userflow,container_class):
+        #already initialized
+        return
     logger.debug("Initialize user flow page layout; userflow={}, container_class={}".format(userflow,container_class))
     #initialize the page layout for the user userflow and container class
-
-    if userflow.pagelayout_customized == False:
-        #no customization
-        return
-    elif userflow.pagelayout_customized and hasattr(userflow,container_class):
-        #initied for the container class
-        return
-
-    if userflow.pagelayout_customized is None and userflow.defaultuserflow and not userflow.page_layout and not userflow.extracss:
-        #no customization
-        userflow.pagelayout_customized = False
-        return
-
-    if userflow.page_layout:
+    if not userflow.page_layout:
+        #page_layout is not configured, use default userflow's page_layout
+        #initialize default userflow
+        _init_userflow_pagelayout(request,userflow.defaultuserflow,container_class)
+        #set userflow's page layout to default userflow's page layout
+        setattr(userflow,container_class,getattr(userflow.defaultuserflow,container_class))
+        userflow.inited_extracss = userflow.defaultuserflow.inited_extracss
+    else:
         #page_layout is configured, init page_layout using template engine
         context={"container_class":container_class}
         page_layout = userflow.page_layout
@@ -1404,51 +1295,27 @@
             request=request
         )
         setattr(userflow,container_class,page_layout)
-    else:
-         #page_layout is not configured, use default userflow's page_layout
-         #initialize default userflow
-        _init_userflow_pagelayout(request,userflow.defaultuserflow,container_class)
-        #set userflow's page layout to default userflow's page layout
-        setattr(userflow,container_class,getattr(userflow.defaultuserflow,container_class))
-
-    if not userflow.pagelayout_customized:
-        #only need to init once
-        if userflow.extracss or not userflow.defaultuserflow:
+
+        if not hasattr(userflow,"inited_extracss"):
             #init extracss using template engine
             extracss = userflow.extracss or ""
             userflow.inited_extracss = django_engine.from_string(extracss).render(
                 context=context,
                 request=request
             )
-
-        else:
-            _init_userflow_pagelayout(request,userflow.defaultuserflow,container_class)
-            userflow.inited_extracss = userflow.defaultuserflow.inited_extracss
-
-        userflow.pagelayout_customized = True
-
 def _get_userflow_pagelayout(request,domain,container_class="self_asserted_container"):
-    userflows = models.CustomizableUserflow.find_userflows(domain)
-    for userflow in userflows:
-        _init_userflow_pagelayout(request,userflow,container_class)
-
-        if userflow.pagelayout_customized:
-            return (getattr(userflow,container_class),userflow.inited_extracss)
+    userflow = models.CustomizableUserflow.get_userflow(domain)
+    _init_userflow_pagelayout(request,userflow,container_class)
+
+    return (getattr(userflow,container_class),userflow.inited_extracss)
+
 
 def _init_userflow_verifyemail(request,userflow):
     """
     Initialize the verifyemail for customizable userflow object
     """
-    if userflow.verifyemail_customized == False:
-        #no customization
-        return
-    elif userflow.verifyemail_customized:
-        #initied 
-        return
-
-    if userflow.verifyemail_customized is None and userflow.defaultuserflow and not userflow.verifyemail_from and not userflow.verifyemail_subject and not userflow.verifyemail_body:
-        #no customization
-        userflow.verifyemail_customized = False
+    if hasattr(userflow,"verifyemail_body_template"):
+        #already initialized
         return
 
     #initialize verifyemail related properties
@@ -1470,59 +1337,10 @@
         _init_userflow_verifyemail(request,userflow.defaultuserflow)
         userflow.verifyemail_body_template = userflow.defaultuserflow.verifyemail_body_template
 
-    userflow.verifyemail_customized = True
-
 def _get_userflow_verifyemail(request,domain):
-    userflows = models.CustomizableUserflow.find_userflows(domain)
-    for userflow in userflows:
-        _init_userflow_verifyemail(request,userflow)
-        if userflow.verifyemail_customized:
-            return userflow
-
-def _init_userflow_signout(request,userflow):
-    """
-    Initialize the verifyemail for customizable userflow object
-    """
-    if userflow.signout_customized == False:
-        #no customization
-        return
-    elif userflow.signout_customized:
-        #initied 
-        return
-
-    if userflow.signout_customized is None and userflow.defaultuserflow and not userflow.signedout_url and not userflow.relogin_url and not userflow.signout_body:
-        #no customization
-        userflow.signout_customized = False
-        return
-
-    #initialize verifyemail related properties
-    if not userflow.signedout_url and userflow.defaultuserflow:
-        #verifyemail_from is not configured, get it from default userflow
-        _init_userflow_signout(request,userflow.defaultuserflow)
-        userflow.signedout_url = userflow.defaultuserflow.signedout_url
-
-    if not userflow.relogin_url and userflow.defaultuserflow:
-        #verifyemail_subject is not configured, get it from default userflow
-        _init_userflow_signout(request,userflow.defaultuserflow)
-        userflow.relogin_url = userflow.defaultuserflow.relogin_url
-
-    if userflow.signout_body:
-        #verifyemail_body is configured, get it from template
-        userflow.signout_body_template = django_engine.from_string(userflow.signout_body)
-    else:
-        #verifyemail_body is not configured, get it from default userflow
-        _init_userflow_signout(request,userflow.defaultuserflow)
-        userflow.signout_body_template = userflow.defaultuserflow.signout_body_template
-
-    userflow.signout_customized = True
-
-
-def _get_userflow_signout(request,domain):
-    userflows = models.CustomizableUserflow.find_userflows(domain)
-    for userflow  in userflows:
-        _init_userflow_signout(request,userflow)
-        if userflow.signout_customized:
-            return userflow
+    userflow = models.CustomizableUserflow.get_userflow(domain)
+    _init_userflow_verifyemail(request,userflow)
+    return userflow
 
 def adb2c_view(request,template,**kwargs):
     """
@@ -1615,7 +1433,7 @@
                 context = _get_context(next_url)
                 context["messages"] = [("error","Last name is empty")]
                 return TemplateResponse(request,"authome/profile_edit.html",context=context)
-
+    
             if request.user.first_name != first_name or request.user.last_name != last_name:
                 request.user.first_name = first_name
                 request.user.last_name = last_name
@@ -1646,7 +1464,7 @@
     called after user authentication
     """
     next_url = _get_next_url(request)
-    domain = utils.get_domain(next_url)
+    domain = utils.get_domain(next_url) 
 
     request.session[REDIRECT_FIELD_NAME] = next_url
     request.policy = models.CustomizableUserflow.get_userflow(domain).profile_edit
@@ -1684,7 +1502,7 @@
     Triggered by hyperlink 'Forgot your password' in idp selection page
     """
     next_url = _get_next_url(request)
-    domain = utils.get_domain(next_url)
+    domain = utils.get_domain(next_url) 
 
     request.session[REDIRECT_FIELD_NAME] = next_url
     request.policy = models.CustomizableUserflow.get_userflow(domain).password_reset
@@ -1716,7 +1534,7 @@
     called after user authentication
     """
     next_url = _get_next_url(request)
-    domain = utils.get_domain(next_url)
+    domain = utils.get_domain(next_url) 
 
     request.session[REDIRECT_FIELD_NAME] = next_url
     request.policy = models.CustomizableUserflow.get_userflow(domain).mfa_set
@@ -1748,7 +1566,7 @@
     called after user authentication
     """
     next_url = _get_next_url(request)
-    domain = utils.get_domain(next_url)
+    domain = utils.get_domain(next_url) 
 
     request.session[REDIRECT_FIELD_NAME] = next_url
     request.policy = models.CustomizableUserflow.get_userflow(domain).mfa_reset
@@ -1836,7 +1654,7 @@
         result["userMessage"] = "Authorization failed."
         return JsonResponse(result,status=400)
 
-    #get the user email
+    #get the user email 
     data = json.loads(request.body.decode())
     user_email = data.get("email")
     if not user_email:
@@ -1937,7 +1755,7 @@
     else:
         #verify failed.
         logger.debug("Failed to verify totp code.{}".format(data))
-
+        
         result["status"] = 409
         result["userMessage"] = "Verification code is incorrect."
         return JsonResponse(result,status=409)
@@ -1983,7 +1801,7 @@
     resp = TemplateResponse(request,"authome/message.html",context=context,status=code)
     resp.render()
     return resp
-
+ 
 def checkauthorization(request):
     if request.method == "GET":
         return TemplateResponse(request, "authome/check_authorization.html", {"users":"","opts":None})
@@ -2000,12 +1818,12 @@
             urls = [u.strip() for u in urls.split(",") if u.strip()]
         if users:
             users = [u.strip() for u in users.split(",") if u.strip() and "@"  in u]
-
+    
         if not urls:
             return HttpResponse(status=400,content="URL is empty")
         if not users:
             return HttpResponse(status=400,content="User is empty")
-
+    
         urls = [ utils.parse_url(u) for u in urls]
         for url in urls:
             if not url["domain"]:
@@ -2023,7 +1841,7 @@
                     #check result is a tupe (Allow?,[(usergroup,checkgroup,allow?),]), change the usergroup to the name of user group
                     for i in range(len(check_result[1])):
                         check_result[1][i] = [check_result[1][i][0].name if check_result[1][i][0] else None,check_result[1][i][1].name if check_result[1][i][1] else None,check_result[1][i][2]]
-
+                    
                     result.append([user,url["url"],url["checked_url"],check_result])
                 elif url["path"].startswith("/sso/"):
                     result.append([user,url["url"],url["checked_url"],True ])
@@ -2038,7 +1856,7 @@
                         #check result is a tupe (Allow?,[(usergroup,checkgroup,allow?),]), change the usergroup to the name of user group
                         for i in range(len(check_result[1])):
                             check_result[1][i] = [check_result[1][i][0].name if check_result[1][i][0] else None,check_result[1][i][1].name if check_result[1][i][1] else None,check_result[1][i][2]]
-
+                    
                         userresult[url["url"]] = [url["checked_url"],check_result]
                     elif url["path"].startswith("/sso/"):
                         userresult[url["url"]] = [url["checked_url"],True]
